--- conflicted
+++ resolved
@@ -28,12 +28,9 @@
     "tslint": "~5.9.1",
     "typescript": "~2.8.3",
     "yalc": "^1.0.0-pre.53"
-<<<<<<< HEAD
   },
   "resolutions": {
     "node-fetch": "2.6.7",
     "minimist": "1.2.6"
-=======
->>>>>>> cfe20732
   }
 }