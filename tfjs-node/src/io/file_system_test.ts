--- conflicted
+++ resolved
@@ -150,11 +150,7 @@
                 expect(modelArtifacts.weightSpecs).toEqual(weightSpecs1);
                 expect(modelArtifacts.trainingConfig).toEqual(trainingConfig1);
 
-<<<<<<< HEAD
-                expect(new Float32Array(tf.io.concatenateArrayBuffers(
-=======
                 expect(new Float32Array(tf.io.CompositeArrayBuffer.join(
->>>>>>> db099a49
                   modelArtifacts.weightData)))
                     .toEqual(new Float32Array([0, 0, 0, 0]));
                 done();
@@ -221,11 +217,7 @@
         }
       ]);
       tf.test_util.expectArraysClose(
-<<<<<<< HEAD
-        new Float32Array(tf.io.concatenateArrayBuffers(
-=======
         new Float32Array(tf.io.CompositeArrayBuffer.join(
->>>>>>> db099a49
           modelArtifacts.weightData)),
         new Float32Array([-1.1, -3.3, -3.3, -7.7]));
     });
@@ -351,11 +343,7 @@
         }
       ]);
       tf.test_util.expectArraysClose(
-<<<<<<< HEAD
-        new Float32Array(tf.io.concatenateArrayBuffers(
-=======
         new Float32Array(tf.io.CompositeArrayBuffer.join(
->>>>>>> db099a49
           modelArtifacts.weightData)),
         new Float32Array([-1.1, -3.3, -3.3, -7.7]));
     });
