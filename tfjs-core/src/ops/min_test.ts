/**
 * @license
 * Copyright 2020 Google LLC. All Rights Reserved.
 * Licensed under the Apache License, Version 2.0 (the "License");
 * you may not use this file except in compliance with the License.
 * You may obtain a copy of the License at
 *
 * http://www.apache.org/licenses/LICENSE-2.0
 *
 * Unless required by applicable law or agreed to in writing, software
 * distributed under the License is distributed on an "AS IS" BASIS,
 * WITHOUT WARRANTIES OR CONDITIONS OF ANY KIND, either express or implied.
 * See the License for the specific language governing permissions and
 * limitations under the License.
 * =============================================================================
 */

import * as tf from '../index';
import {ALL_ENVS, describeWithFlags} from '../jasmine_util';
import {expectArraysClose} from '../test_util';
import {backend} from '../index';

describeWithFlags('min', ALL_ENVS, () => {
  it('Tensor1D', async () => {
    const a = tf.tensor1d([3, -1, 0, 100, -7, 2]);
    expectArraysClose(await tf.min(a).data(), -7);
  });

  it('return NaNs', async () => {
    const a = tf.tensor1d([3, NaN, 2]);
    expectArraysClose(await tf.min(a).data(), NaN);
  });

  it('2D', async () => {
    const a = tf.tensor2d([3, -1, 0, 100, -7, 2], [2, 3]);
    expectArraysClose(await tf.min(a).data(), -7);
  });

  it('2D axis=[0,1]', async () => {
    const a = tf.tensor2d([3, -1, 0, 100, -7, 2], [2, 3]);
    expectArraysClose(await tf.min(a, [0, 1]).data(), -7);
  });

  it('2D, axis=0', async () => {
    const a = tf.tensor2d([3, -1, 0, 100, -7, 2], [2, 3]);
    const r = tf.min(a, 0);

    expect(r.shape).toEqual([3]);
    expectArraysClose(await r.data(), [3, -7, 0]);
  });

  it('2D, axis=0, keepDims', async () => {
    const a = tf.tensor2d([3, -1, 0, 100, -7, 2], [2, 3]);
    const r = tf.min(a, 0, true /* keepDims */);

    expect(r.shape).toEqual([1, 3]);
    expectArraysClose(await r.data(), [3, -7, 0]);
  });

  it('2D, axis=1 provided as a number', async () => {
    const a = tf.tensor2d([3, 2, 5, 100, -7, 2], [2, 3]);
    const r = tf.min(a, 1);
    expectArraysClose(await r.data(), [2, -7]);
  });

  it('2D, axis = -1 provided as a number', async () => {
    const a = tf.tensor2d([3, 2, 5, 100, -7, 2], [2, 3]);
    const r = tf.min(a, -1);
    expectArraysClose(await r.data(), [2, -7]);
  });

  it('2D, axis=[1]', async () => {
    const a = tf.tensor2d([3, 2, 5, 100, -7, 2], [2, 3]);
    const r = tf.min(a, [1]);
    expectArraysClose(await r.data(), [2, -7]);
  });

  it('axis permutation does not change input', async () => {
    const input = tf.tensor2d([3, -1, 0, 100, -7, 2], [2, 3]);
    const inputDataBefore = await input.data();

    tf.min(input, [1, 0]);

    const inputDataAfter = await input.data();
    expectArraysClose(inputDataBefore, inputDataAfter);
  });

  it('throws when passed a non-tensor', () => {
    expect(() => tf.min({} as tf.Tensor))
        .toThrowError(/Argument 'x' passed to 'min' must be a Tensor/);
  });

  it('accepts a tensor-like object', async () => {
    expectArraysClose(await tf.min([3, -1, 0, 100, -7, 2]).data(), -7);
  });

  it('accpets int32 input', async () => {
<<<<<<< HEAD
    const a = tf.tensor1d([12345678, 12345679], 'int32');
    expect(a.dtype).toEqual('int32');
    expectArraysClose(await tf.min(a).data(), 12345678);
=======
    if (backend() && backend().floatPrecision() === 32) {
      // TODO: Use skip() instead when it is implemented
      const a = tf.tensor1d([12345678, 12345679], 'int32');
      expect(a.dtype).toEqual('int32');
      expectArraysClose(await tf.min(a).data(), 12345678);
    }
>>>>>>> 1f70e50b
  });

  it('min gradient: Scalar', async () => {
    const x = tf.scalar(42);
    const dy = tf.scalar(-1);
    const gradients = tf.grad(v => tf.min(v))(x, dy);
    expectArraysClose(await gradients.data(), -1);
  });

  it('gradient with clones', async () => {
    const x = tf.scalar(42);
    const dy = tf.scalar(-1);
    const gradients = tf.grad(v => tf.min(v.clone()).clone())(x, dy);
    expectArraysClose(await gradients.data(), -1);
  });

  it('min gradient: 1D, ties', async () => {
    const x = tf.tensor1d([-1, -3, -7, -7]);
    const dy = tf.scalar(-1);
    const gradients = tf.grad(v => tf.min(v))(x, dy);
    expectArraysClose(await gradients.data(), [0, 0, -1, -1]);
  });

  it('min gradient: 2D, axes=-1, keepDims=false', async () => {
    const x = tf.tensor2d([[-0, -20, -10], [10, 30, 20]]);
    const dy = tf.tensor1d([-1, -1]);
    const axis = -1;
    const gradients = tf.grad(v => tf.min(v, axis))(x, dy);
    expectArraysClose(await gradients.data(), [0, -1, 0, -1, 0, 0]);
    expect(gradients.shape).toEqual([2, 3]);
  });

  it('min gradient: ties, 2D, axes=-1, keepDims=false', async () => {
    const x = tf.tensor2d([[0, -20, -20], [10, 30, 10]]);
    const dy = tf.tensor1d([-1, -1]);
    const axis = -1;
    const gradients = tf.grad(v => tf.min(v, axis))(x, dy);
    expectArraysClose(await gradients.data(), [0, -1, -1, -1, 0, -1]);
    expect(gradients.shape).toEqual([2, 3]);
  });

  it('min gradient: 2D, axes=0, keepDims=false', async () => {
    const x = tf.tensor2d([[0, 20, 10], [-10, -30, 20]]);
    const dy = tf.tensor1d([-1, -1, -1]);
    const axis = 0;
    const gradients = tf.grad(v => tf.max(v, axis))(x, dy);
    expectArraysClose(await gradients.data(), [-1, -1, 0, 0, 0, -1]);
    expect(gradients.shape).toEqual([2, 3]);
  });

  it('min gradient: 2D, axes=-1, keepDims=true', async () => {
    const x = tf.tensor2d([[0, -20, -10], [10, 30, 20]]);
    const dy = tf.tensor2d([[-1], [-1]]);
    const axis = -1;
    const keepDims = true;
    const gradients = tf.grad(v => tf.min(v, axis, keepDims))(x, dy);
    expectArraysClose(await gradients.data(), [0, -1, 0, -1, 0, 0]);
    expect(gradients.shape).toEqual([2, 3]);
  });

  it('min gradient: 2D, axes=0, keepDims=true', async () => {
    const x = tf.tensor2d([[0, -20, -10], [10, 30, -20]]);
    const dy = tf.tensor2d([[-1, -1, -1]]);
    const axis = 0;
    const keepDims = true;
    const gradients = tf.grad(v => tf.min(v, axis, keepDims))(x, dy);
    expectArraysClose(await gradients.data(), [-1, -1, 0, 0, 0, -1]);
    expect(gradients.shape).toEqual([2, 3]);
  });

  it('max gradient: 3D, axis=1 keepDims=false', async () => {
    const x = tf.ones([2, 1, 250]);
    const axis = 1;
    const gradients = tf.grad(v => tf.min(v, axis))(x);
    expect(gradients.shape).toEqual(x.shape);
  });

  it('min gradient: 3D, axes=[1, 2], keepDims=false', async () => {
    const x = tf.tensor3d([[[0, -20], [-10, -15]], [[10, 30], [20, 15]]]);
    const dy = tf.tensor1d([-1, -1]);
    const axis = [1, 2];
    const gradients = tf.grad(v => tf.min(v, axis))(x, dy);
    expectArraysClose(await gradients.data(), [0, -1, 0, 0, -1, 0, 0, 0]);
    expect(gradients.shape).toEqual([2, 2, 2]);
  });

  it('min gradient: ties, 3D, axes=[1, 2], keepDims=false', async () => {
    const x = tf.tensor3d([[[0, -20], [-20, -20]], [[10, 30], [10, 15]]]);
    const dy = tf.tensor1d([-1, -1]);
    const axis = [1, 2];
    const gradients = tf.grad(v => tf.min(v, axis))(x, dy);
    expectArraysClose(await gradients.data(), [0, -1, -1, -1, -1, 0, -1, 0]);
    expect(gradients.shape).toEqual([2, 2, 2]);
  });

  it('min gradient: 3D, axes=2, keepDims=false', async () => {
    const x = tf.tensor3d([[[0, -20], [-10, -15]], [[10, 30], [20, 15]]]);
    const dy = tf.tensor2d([[-1, -1], [-1, -1]]);
    const axis = 2;
    const gradients = tf.grad(v => tf.min(v, axis))(x, dy);
    expectArraysClose(await gradients.data(), [0, -1, 0, -1, -1, 0, 0, -1]);
    expect(gradients.shape).toEqual([2, 2, 2]);
  });

  it('min gradient: 3D, axes=2, keepDims=true', async () => {
    const x = tf.tensor3d([[[0, -20], [-10, -15]], [[10, 30], [20, 15]]]);
    const dy = tf.tensor3d([[[-1], [-1]], [[-1], [-1]]]);
    const axis = 2;
    const keepDims = true;
    const gradients = tf.grad(v => tf.min(v, axis, keepDims))(x, dy);
    expectArraysClose(await gradients.data(), [0, -1, 0, -1, -1, 0, 0, -1]);
    expect(gradients.shape).toEqual([2, 2, 2]);
  });

  it('min gradient: ties, 4D, axes=[1, 2, 3], keepDims=false', async () => {
    const x = tf.tensor4d([
      [[[0, -20], [-20, -20]], [[10, 30], [10, 30]]],
      [[[0, 20], [20, 20]], [[-10, -30], [-10, -30]]]
    ]);
    const dy = tf.tensor1d([-1, -1]);
    const axis = [1, 2, 3];
    const gradients = tf.grad(v => tf.min(v, axis))(x, dy);
    expectArraysClose(
        await gradients.data(),
        [0, -1, -1, -1, 0, 0, 0, 0, 0, 0, 0, 0, 0, -1, 0, -1]);
    expect(gradients.shape).toEqual([2, 2, 2, 2]);
  });

  it('min gradient: ties, 4D, axes=[2, 3], keepDims=true', async () => {
    const x = tf.tensor4d([
      [[[0, -20], [-20, -20]], [[10, 30], [10, 30]]],
      [[[0, 20], [20, 20]], [[-10, -30], [-10, -30]]]
    ]);
    const dy = tf.tensor4d([[[[-1]], [[-2]]], [[[-3]], [[-4]]]]);
    const axis = [2, 3];
    const keepDims = true;
    const gradients = tf.grad(v => tf.min(v, axis, keepDims))(x, dy);
    expectArraysClose(
        await gradients.data(),
        [0, -1, -1, -1, -2, 0, -2, 0, -3, 0, 0, 0, 0, -4, 0, -4]);
    expect(gradients.shape).toEqual([2, 2, 2, 2]);
  });

  it('throws error for string tensor', () => {
    expect(() => tf.min(['a']))
        .toThrowError(/Argument 'x' passed to 'min' must be numeric tensor/);
  });
});<|MERGE_RESOLUTION|>--- conflicted
+++ resolved
@@ -16,9 +16,9 @@
  */
 
 import * as tf from '../index';
+import {backend} from '../index';
 import {ALL_ENVS, describeWithFlags} from '../jasmine_util';
 import {expectArraysClose} from '../test_util';
-import {backend} from '../index';
 
 describeWithFlags('min', ALL_ENVS, () => {
   it('Tensor1D', async () => {
@@ -95,18 +95,12 @@
   });
 
   it('accpets int32 input', async () => {
-<<<<<<< HEAD
-    const a = tf.tensor1d([12345678, 12345679], 'int32');
-    expect(a.dtype).toEqual('int32');
-    expectArraysClose(await tf.min(a).data(), 12345678);
-=======
     if (backend() && backend().floatPrecision() === 32) {
       // TODO: Use skip() instead when it is implemented
       const a = tf.tensor1d([12345678, 12345679], 'int32');
       expect(a.dtype).toEqual('int32');
       expectArraysClose(await tf.min(a).data(), 12345678);
     }
->>>>>>> 1f70e50b
   });
 
   it('min gradient: Scalar', async () => {
