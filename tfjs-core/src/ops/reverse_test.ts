/**
 * @license
 * Copyright 2017 Google LLC. All Rights Reserved.
 * Licensed under the Apache License, Version 2.0 (the "License");
 * you may not use this file except in compliance with the License.
 * You may obtain a copy of the License at
 *
 * http://www.apache.org/licenses/LICENSE-2.0
 *
 * Unless required by applicable law or agreed to in writing, software
 * distributed under the License is distributed on an "AS IS" BASIS,
 * WITHOUT WARRANTIES OR CONDITIONS OF ANY KIND, either express or implied.
 * See the License for the specific language governing permissions and
 * limitations under the License.
 * =============================================================================
 */

import * as tf from '../index';
import {ALL_ENVS, describeWithFlags} from '../jasmine_util';
import {expectArraysClose} from '../test_util';
import {backend} from '../index';

describeWithFlags('reverse', ALL_ENVS, () => {
  it('throws when passed a non-tensor', () => {
    expect(() => tf.reverse({} as tf.Tensor))
        .toThrowError(/Argument 'x' passed to 'reverse' must be a Tensor/);
  });

  it('accepts a tensor-like object', async () => {
    const input = [1, 2, 3];
    const result = tf.reverse(input);
    expect(result.shape).toEqual([3]);
    expectArraysClose(await result.data(), [3, 2, 1]);
  });

  it('works with int32 input', async () => {
<<<<<<< HEAD
    const input = tf.tensor1d([1, 2, 12345678], 'int32');
    const result = tf.reverse(input);
    expect(result.shape).toEqual([3]);
    expect(result.dtype).toEqual('int32');
    expectArraysClose(await result.data(), [12345678, 2, 1]);
  });


=======
    if (backend() && backend().floatPrecision() === 32) {
      // TODO: Use skip() instead when it is implemented
      const input = tf.tensor1d([1, 2, 12345678], 'int32');
      const result = tf.reverse(input);
      expect(result.shape).toEqual([3]);
      expect(result.dtype).toEqual('int32');
      expectArraysClose(await result.data(), [12345678, 2, 1]);
    }
  });

>>>>>>> 1f70e50b
  it('ensure no memory leak', async () => {
    const numTensorsBefore = tf.memory().numTensors;
    const numDataIdBefore = tf.engine().backend.numDataIds();

    const input = tf.tensor1d([1, 2, 3]);
    const result = tf.reverse(input);
    expect(result.shape).toEqual([3]);
    expectArraysClose(await result.data(), [3, 2, 1]);

    input.dispose();
    result.dispose();

    const numTensorsAfter = tf.memory().numTensors;
    const numDataIdAfter = tf.engine().backend.numDataIds();
    expect(numTensorsAfter).toBe(numTensorsBefore);
    expect(numDataIdAfter).toBe(numDataIdBefore);
  });
});<|MERGE_RESOLUTION|>--- conflicted
+++ resolved
@@ -16,9 +16,9 @@
  */
 
 import * as tf from '../index';
+import {backend} from '../index';
 import {ALL_ENVS, describeWithFlags} from '../jasmine_util';
 import {expectArraysClose} from '../test_util';
-import {backend} from '../index';
 
 describeWithFlags('reverse', ALL_ENVS, () => {
   it('throws when passed a non-tensor', () => {
@@ -34,16 +34,6 @@
   });
 
   it('works with int32 input', async () => {
-<<<<<<< HEAD
-    const input = tf.tensor1d([1, 2, 12345678], 'int32');
-    const result = tf.reverse(input);
-    expect(result.shape).toEqual([3]);
-    expect(result.dtype).toEqual('int32');
-    expectArraysClose(await result.data(), [12345678, 2, 1]);
-  });
-
-
-=======
     if (backend() && backend().floatPrecision() === 32) {
       // TODO: Use skip() instead when it is implemented
       const input = tf.tensor1d([1, 2, 12345678], 'int32');
@@ -54,7 +44,6 @@
     }
   });
 
->>>>>>> 1f70e50b
   it('ensure no memory leak', async () => {
     const numTensorsBefore = tf.memory().numTensors;
     const numDataIdBefore = tf.engine().backend.numDataIds();
