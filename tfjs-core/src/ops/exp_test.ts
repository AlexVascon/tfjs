--- conflicted
+++ resolved
@@ -16,9 +16,9 @@
  */
 
 import * as tf from '../index';
+import {backend} from '../index';
 import {ALL_ENVS, describeWithFlags} from '../jasmine_util';
 import {expectArraysClose} from '../test_util';
-import {backend} from '../index';
 
 describeWithFlags('exp', ALL_ENVS, () => {
   it('exp', async () => {
@@ -29,13 +29,6 @@
   });
 
   it('int32', async () => {
-<<<<<<< HEAD
-    const a = tf.tensor1d([10], 'int32');
-    const r = tf.exp(a);
-
-    expect(r.dtype).toEqual('float32');
-    expectArraysClose(await r.data(), [Math.exp(10)]);
-=======
     if (backend() && backend().floatPrecision() === 32) {
       // TODO: Use skip() instead when it is implemented
       const a = tf.tensor1d([10], 'int32');
@@ -44,7 +37,6 @@
       expect(r.dtype).toEqual('float32');
       expectArraysClose(await r.data(), [Math.exp(10)]);
     }
->>>>>>> 1f70e50b
   });
 
   it('exp propagates NaNs', async () => {
