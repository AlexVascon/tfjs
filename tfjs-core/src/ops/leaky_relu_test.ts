/**
 * @license
 * Copyright 2020 Google LLC. All Rights Reserved.
 * Licensed under the Apache License, Version 2.0 (the "License");
 * you may not use this file except in compliance with the License.
 * You may obtain a copy of the License at
 *
 * http://www.apache.org/licenses/LICENSE-2.0
 *
 * Unless required by applicable law or agreed to in writing, software
 * distributed under the License is distributed on an "AS IS" BASIS,
 * WITHOUT WARRANTIES OR CONDITIONS OF ANY KIND, either express or implied.
 * See the License for the specific language governing permissions and
 * limitations under the License.
 * =============================================================================
 */

import * as tf from '../index';
import {ALL_ENVS, describeWithFlags} from '../jasmine_util';
import {expectArraysClose} from '../test_util';
import {backend} from '../index';

describeWithFlags('leakyrelu', ALL_ENVS, () => {
  it('basic', async () => {
    const a = tf.tensor1d([0, 1, -2]);
    const result = tf.leakyRelu(a);

    expect(result.shape).toEqual(a.shape);
    expectArraysClose(await result.data(), [0, 1, -0.4]);
  });

  it('int32', async () => {
<<<<<<< HEAD
    const a = tf.tensor1d([0, 1, -2], 'int32');
    const result = tf.leakyRelu(a);

    expect(result.shape).toEqual(a.shape);
    expect(result.dtype).toEqual('float32');
    expectArraysClose(await result.data(), [0, 1, -0.4]);
=======
    if (backend() && backend().floatPrecision() === 32) {
      // TODO: Use skip() instead when it is implemented
      const a = tf.tensor1d([0, 1, -2], 'int32');
      const result = tf.leakyRelu(a);

      expect(result.shape).toEqual(a.shape);
      expect(result.dtype).toEqual('float32');
      expectArraysClose(await result.data(), [0, 1, -0.4]);
    }
>>>>>>> 1f70e50b
  });

  it('propagates NaN', async () => {
    const a = tf.tensor1d([0, 1, NaN]);
    const result = tf.leakyRelu(a);

    expect(result.shape).toEqual(a.shape);
    expectArraysClose(await result.data(), [0, 1, NaN]);
  });

  it('gradients: Scalar', async () => {
    const a = tf.scalar(-4);
    const dy = tf.scalar(8);
    const alpha = 0.1;

    const gradients = tf.grad((a) => tf.leakyRelu(a, alpha))(a, dy);

    expect(gradients.shape).toEqual(a.shape);
    expect(gradients.dtype).toEqual('float32');
    expectArraysClose(await gradients.data(), [8 * alpha]);
  });

  it('gradient with clones', async () => {
    const a = tf.scalar(-4);
    const dy = tf.scalar(8);
    const alpha = 0.1;

    const gradients =
        tf.grad((a) => tf.leakyRelu(a.clone(), alpha).clone())(a, dy);

    expect(gradients.shape).toEqual(a.shape);
    expect(gradients.dtype).toEqual('float32');
    expectArraysClose(await gradients.data(), [8 * alpha]);
  });

  it('gradients: Tensor1D', async () => {
    const aValues = [1, -1, 0.1];
    const dyValues = [1, 2, 3];
    const alpha = 0.1;

    const a = tf.tensor1d(aValues);
    const dy = tf.tensor1d(dyValues);

    const gradients = tf.grad((a) => tf.leakyRelu(a, alpha))(a, dy);

    expect(gradients.shape).toEqual(a.shape);
    expect(gradients.dtype).toEqual('float32');

    expectArraysClose(await gradients.data(), [1, 2 * alpha, 3]);
  });

  it('gradients: Tensor2D', async () => {
    const aValues = [1, -1, 0.1, 0.5];
    const dyValues = [1, 2, 3, 4];
    const alpha = 0.1;

    const a = tf.tensor2d(aValues, [2, 2]);
    const dy = tf.tensor2d(dyValues, [2, 2]);

    const gradients = tf.grad((a) => tf.leakyRelu(a, alpha))(a, dy);

    expect(gradients.shape).toEqual(a.shape);
    expect(gradients.dtype).toEqual('float32');

    expectArraysClose(await gradients.data(), [1, 2 * alpha, 3, 4]);
  });

  it('throws when passed a non-tensor', () => {
    expect(() => tf.leakyRelu({} as tf.Tensor))
        .toThrowError(/Argument 'x' passed to 'leakyRelu' must be a Tensor/);
  });

  it('accepts a tensor-like object', async () => {
    const result = tf.leakyRelu([0, 1, -2]);

    expect(result.shape).toEqual([3]);
    expectArraysClose(await result.data(), [0, 1, -0.4]);
  });

  it('throws for string tensor', () => {
    expect(() => tf.leakyRelu('q'))
        .toThrowError(/Argument 'x' passed to 'leakyRelu' must be numeric/);
  });
});<|MERGE_RESOLUTION|>--- conflicted
+++ resolved
@@ -16,9 +16,9 @@
  */
 
 import * as tf from '../index';
+import {backend} from '../index';
 import {ALL_ENVS, describeWithFlags} from '../jasmine_util';
 import {expectArraysClose} from '../test_util';
-import {backend} from '../index';
 
 describeWithFlags('leakyrelu', ALL_ENVS, () => {
   it('basic', async () => {
@@ -30,14 +30,6 @@
   });
 
   it('int32', async () => {
-<<<<<<< HEAD
-    const a = tf.tensor1d([0, 1, -2], 'int32');
-    const result = tf.leakyRelu(a);
-
-    expect(result.shape).toEqual(a.shape);
-    expect(result.dtype).toEqual('float32');
-    expectArraysClose(await result.data(), [0, 1, -0.4]);
-=======
     if (backend() && backend().floatPrecision() === 32) {
       // TODO: Use skip() instead when it is implemented
       const a = tf.tensor1d([0, 1, -2], 'int32');
@@ -47,7 +39,6 @@
       expect(result.dtype).toEqual('float32');
       expectArraysClose(await result.data(), [0, 1, -0.4]);
     }
->>>>>>> 1f70e50b
   });
 
   it('propagates NaN', async () => {
