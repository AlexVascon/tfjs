/**
 * @license
 * Copyright 2018 Google LLC. All Rights Reserved.
 * Licensed under the Apache License, Version 2.0 (the "License");
 * you may not use this file except in compliance with the License.
 * You may obtain a copy of the License at
 *
 * http://www.apache.org/licenses/LICENSE-2.0
 *
 * Unless required by applicable law or agreed to in writing, software
 * distributed under the License is distributed on an "AS IS" BASIS,
 * WITHOUT WARRANTIES OR CONDITIONS OF ANY KIND, either express or implied.
 * See the License for the specific language governing permissions and
 * limitations under the License.
 * =============================================================================
 */

import * as tf from '../index';
import {BROWSER_ENVS, CHROME_ENVS, describeWithFlags, NODE_ENVS} from '../jasmine_util';
import {HTTPRequest, httpRouter, parseUrl} from './http';
<<<<<<< HEAD
import {concatenateArrayBuffers} from './io_utils';
=======
import {CompositeArrayBuffer} from './composite_array_buffer';
>>>>>>> db099a49

// Test data.
const modelTopology1: {} = {
  'class_name': 'Sequential',
  'keras_version': '2.1.4',
  'config': [{
    'class_name': 'Dense',
    'config': {
      'kernel_initializer': {
        'class_name': 'VarianceScaling',
        'config': {
          'distribution': 'uniform',
          'scale': 1.0,
          'seed': null,
          'mode': 'fan_avg'
        }
      },
      'name': 'dense',
      'kernel_constraint': null,
      'bias_regularizer': null,
      'bias_constraint': null,
      'dtype': 'float32',
      'activation': 'linear',
      'trainable': true,
      'kernel_regularizer': null,
      'bias_initializer': {'class_name': 'Zeros', 'config': {}},
      'units': 1,
      'batch_input_shape': [null, 3],
      'use_bias': true,
      'activity_regularizer': null
    }
  }],
  'backend': 'tensorflow'
};
const trainingConfig1: tf.io.TrainingConfig = {
  loss: 'categorical_crossentropy',
  metrics: ['accuracy'],
  optimizer_config: {class_name: 'SGD', config: {learningRate: 0.1}}
};

let fetchSpy: jasmine.Spy;

type TypedArrays = Float32Array|Int32Array|Uint8Array|Uint16Array;
const fakeResponse =
    (body: string|TypedArrays|ArrayBuffer, contentType: string, path: string) =>
        ({
          ok: true,
          json() {
            return Promise.resolve(JSON.parse(body as string));
          },
          arrayBuffer() {
            const buf: ArrayBuffer = (body as TypedArrays).buffer ?
                (body as TypedArrays).buffer :
                body as ArrayBuffer;
            return Promise.resolve(buf);
          },
          headers: {get: (key: string) => contentType},
          url: path
        }) as unknown as Response;

const setupFakeWeightFiles =
    (fileBufferMap: {
      [filename: string]: {
        data: string|Float32Array|Int32Array|ArrayBuffer|Uint8Array|Uint16Array,
        contentType: string
      }
    },
     requestInits: {[key: string]: RequestInit}) => {
      fetchSpy = spyOn(tf.env().platform, 'fetch')
                     .and.callFake((path: string, init: RequestInit) => {
                       if (fileBufferMap[path]) {
                         requestInits[path] = init;
                         return Promise.resolve(fakeResponse(
                             fileBufferMap[path].data,
                             fileBufferMap[path].contentType, path));
                       } else {
                         return Promise.reject('path not found');
                       }
                     });
    };

describeWithFlags('http-load fetch', NODE_ENVS, () => {
  let requestInits: {[key: string]: {headers: {[key: string]: string}}};
  // tslint:disable-next-line:no-any
  let originalFetch: any;
  // simulate a fetch polyfill, this needs to be non-null for spyOn to work
  beforeEach(() => {
    // tslint:disable-next-line:no-any
    originalFetch = (global as any).fetch;
    // tslint:disable-next-line:no-any
    (global as any).fetch = () => {};
    requestInits = {};
  });

  afterAll(() => {
    // tslint:disable-next-line:no-any
    (global as any).fetch = originalFetch;
  });

  it('1 group, 2 weights, 1 path', async () => {
    const weightManifest1: tf.io.WeightsManifestConfig = [{
      paths: ['weightfile0'],
      weights: [
        {
          name: 'dense/kernel',
          shape: [3, 1],
          dtype: 'float32',
        },
        {
          name: 'dense/bias',
          shape: [2],
          dtype: 'float32',
        }
      ]
    }];
    const floatData = new Float32Array([1, 3, 3, 7, 4]);
    setupFakeWeightFiles(
        {
          './model.json': {
            data: JSON.stringify({
              modelTopology: modelTopology1,
              weightsManifest: weightManifest1,
              format: 'tfjs-layers',
              generatedBy: '1.15',
              convertedBy: '1.3.1',
              signature: null,
              userDefinedMetadata: {}
            }),
            contentType: 'application/json'
          },
          './weightfile0':
              {data: floatData, contentType: 'application/octet-stream'},
        },
        requestInits);

    const handler = tf.io.http('./model.json');
    const modelArtifacts = await handler.load();
    expect(modelArtifacts.modelTopology).toEqual(modelTopology1);
    expect(modelArtifacts.weightSpecs).toEqual(weightManifest1[0].weights);
    expect(modelArtifacts.format).toEqual('tfjs-layers');
    expect(modelArtifacts.generatedBy).toEqual('1.15');
    expect(modelArtifacts.convertedBy).toEqual('1.3.1');
    expect(modelArtifacts.userDefinedMetadata).toEqual({});
<<<<<<< HEAD
    expect(new Float32Array(concatenateArrayBuffers(modelArtifacts.weightData)))
        .toEqual(floatData);
=======
    expect(new Float32Array(CompositeArrayBuffer.join(
        modelArtifacts.weightData))).toEqual(floatData);
>>>>>>> db099a49
  });

  it('throw exception if no fetch polyfill', () => {
    // tslint:disable-next-line:no-any
    delete (global as any).fetch;
    try {
      tf.io.http('./model.json');
    } catch (err) {
      expect(err.message).toMatch(/Unable to find fetch polyfill./);
    }
  });
});

// Turned off for other browsers due to:
// https://github.com/tensorflow/tfjs/issues/426
describeWithFlags('http-save', CHROME_ENVS, () => {
  // Test data.
  const weightSpecs1: tf.io.WeightsManifestEntry[] = [
    {
      name: 'dense/kernel',
      shape: [3, 1],
      dtype: 'float32',
    },
    {
      name: 'dense/bias',
      shape: [1],
      dtype: 'float32',
    }
  ];
  const weightData1 = new ArrayBuffer(16);
  const artifacts1: tf.io.ModelArtifacts = {
    modelTopology: modelTopology1,
    weightSpecs: weightSpecs1,
    weightData: weightData1,
    format: 'layers-model',
    generatedBy: 'TensorFlow.js v0.0.0',
    convertedBy: null,
    signature: null,
    userDefinedMetadata: {},
    modelInitializer: {},
    trainingConfig: trainingConfig1
  };

  let requestInits: RequestInit[] = [];

  beforeEach(() => {
    requestInits = [];
    spyOn(tf.env().platform, 'fetch')
        .and.callFake((path: string, init: RequestInit) => {
          if (path === 'model-upload-test' ||
              path === 'http://model-upload-test') {
            requestInits.push(init);
            return Promise.resolve(new Response(null, {status: 200}));
          } else {
            return Promise.reject(new Response(null, {status: 404}));
          }
        });
  });

  it('Save topology and weights, default POST method', (done) => {
    const testStartDate = new Date();
    const handler = tf.io.getSaveHandlers('http://model-upload-test')[0];
    handler.save(artifacts1)
        .then(saveResult => {
          expect(saveResult.modelArtifactsInfo.dateSaved.getTime())
              .toBeGreaterThanOrEqual(testStartDate.getTime());
          // Note: The following two assertions work only because there is no
          //   non-ASCII characters in `modelTopology1` and `weightSpecs1`.
          expect(saveResult.modelArtifactsInfo.modelTopologyBytes)
              .toEqual(JSON.stringify(modelTopology1).length);
          expect(saveResult.modelArtifactsInfo.weightSpecsBytes)
              .toEqual(JSON.stringify(weightSpecs1).length);
          expect(saveResult.modelArtifactsInfo.weightDataBytes)
              .toEqual(weightData1.byteLength);

          expect(requestInits.length).toEqual(1);
          const init = requestInits[0];
          expect(init.method).toEqual('POST');
          const body = init.body as FormData;
          const jsonFile = body.get('model.json') as File;
          const jsonFileReader = new FileReader();
          jsonFileReader.onload = (event: Event) => {
            const modelJSON =
                // tslint:disable-next-line:no-any
                JSON.parse((event.target as any).result) as tf.io.ModelJSON;
            expect(modelJSON.modelTopology).toEqual(modelTopology1);
            expect(modelJSON.weightsManifest.length).toEqual(1);
            expect(modelJSON.weightsManifest[0].weights).toEqual(weightSpecs1);
            expect(modelJSON.trainingConfig).toEqual(trainingConfig1);

            const weightsFile = body.get('model.weights.bin') as File;
            const weightsFileReader = new FileReader();
            weightsFileReader.onload = (event: Event) => {
              // tslint:disable-next-line:no-any
              const weightData = (event.target as any).result as ArrayBuffer;
              expect(new Uint8Array(weightData))
                  .toEqual(new Uint8Array(weightData1));
              done();
            };
            weightsFileReader.onerror = ev => {
              done.fail(weightsFileReader.error.message);
            };
            weightsFileReader.readAsArrayBuffer(weightsFile);
          };
          jsonFileReader.onerror = ev => {
            done.fail(jsonFileReader.error.message);
          };
          jsonFileReader.readAsText(jsonFile);
        })
        .catch(err => {
          done.fail(err.stack);
        });
  });

  it('Save topology only, default POST method', (done) => {
    const testStartDate = new Date();
    const handler = tf.io.getSaveHandlers('http://model-upload-test')[0];
    const topologyOnlyArtifacts = {modelTopology: modelTopology1};
    handler.save(topologyOnlyArtifacts)
        .then(saveResult => {
          expect(saveResult.modelArtifactsInfo.dateSaved.getTime())
              .toBeGreaterThanOrEqual(testStartDate.getTime());
          // Note: The following two assertions work only because there is no
          //   non-ASCII characters in `modelTopology1` and `weightSpecs1`.
          expect(saveResult.modelArtifactsInfo.modelTopologyBytes)
              .toEqual(JSON.stringify(modelTopology1).length);
          expect(saveResult.modelArtifactsInfo.weightSpecsBytes).toEqual(0);
          expect(saveResult.modelArtifactsInfo.weightDataBytes).toEqual(0);

          expect(requestInits.length).toEqual(1);
          const init = requestInits[0];
          expect(init.method).toEqual('POST');
          const body = init.body as FormData;
          const jsonFile = body.get('model.json') as File;
          const jsonFileReader = new FileReader();
          jsonFileReader.onload = (event: Event) => {
            // tslint:disable-next-line:no-any
            const modelJSON = JSON.parse((event.target as any).result);
            expect(modelJSON.modelTopology).toEqual(modelTopology1);
            // No weights should have been sent to the server.
            expect(body.get('model.weights.bin')).toEqual(null);
            done();
          };
          jsonFileReader.onerror = event => {
            done.fail(jsonFileReader.error.message);
          };
          jsonFileReader.readAsText(jsonFile);
        })
        .catch(err => {
          done.fail(err.stack);
        });
  });

  it('Save topology and weights, PUT method, extra headers', (done) => {
    const testStartDate = new Date();
    const handler = tf.io.http('model-upload-test', {
      requestInit: {
        method: 'PUT',
        headers:
            {'header_key_1': 'header_value_1', 'header_key_2': 'header_value_2'}
      }
    });
    handler.save(artifacts1)
        .then(saveResult => {
          expect(saveResult.modelArtifactsInfo.dateSaved.getTime())
              .toBeGreaterThanOrEqual(testStartDate.getTime());
          // Note: The following two assertions work only because there is no
          //   non-ASCII characters in `modelTopology1` and `weightSpecs1`.
          expect(saveResult.modelArtifactsInfo.modelTopologyBytes)
              .toEqual(JSON.stringify(modelTopology1).length);
          expect(saveResult.modelArtifactsInfo.weightSpecsBytes)
              .toEqual(JSON.stringify(weightSpecs1).length);
          expect(saveResult.modelArtifactsInfo.weightDataBytes)
              .toEqual(weightData1.byteLength);

          expect(requestInits.length).toEqual(1);
          const init = requestInits[0];
          expect(init.method).toEqual('PUT');

          // Check headers.
          expect(init.headers).toEqual({
            'header_key_1': 'header_value_1',
            'header_key_2': 'header_value_2'
          });

          const body = init.body as FormData;
          const jsonFile = body.get('model.json') as File;
          const jsonFileReader = new FileReader();
          jsonFileReader.onload = (event: Event) => {
            const modelJSON =
                // tslint:disable-next-line:no-any
                JSON.parse((event.target as any).result) as tf.io.ModelJSON;
            expect(modelJSON.format).toEqual('layers-model');
            expect(modelJSON.generatedBy).toEqual('TensorFlow.js v0.0.0');
            expect(modelJSON.convertedBy).toEqual(null);
            expect(modelJSON.modelTopology).toEqual(modelTopology1);
            expect(modelJSON.modelInitializer).toEqual({});
            expect(modelJSON.weightsManifest.length).toEqual(1);
            expect(modelJSON.weightsManifest[0].weights).toEqual(weightSpecs1);
            expect(modelJSON.trainingConfig).toEqual(trainingConfig1);

            const weightsFile = body.get('model.weights.bin') as File;
            const weightsFileReader = new FileReader();
            weightsFileReader.onload = (event: Event) => {
              // tslint:disable-next-line:no-any
              const weightData = (event.target as any).result as ArrayBuffer;
              expect(new Uint8Array(weightData))
                  .toEqual(new Uint8Array(weightData1));
              done();
            };
            weightsFileReader.onerror = event => {
              done.fail(weightsFileReader.error.message);
            };
            weightsFileReader.readAsArrayBuffer(weightsFile);
          };
          jsonFileReader.onerror = event => {
            done.fail(jsonFileReader.error.message);
          };
          jsonFileReader.readAsText(jsonFile);
        })
        .catch(err => {
          done.fail(err.stack);
        });
  });

  it('404 response causes Error', (done) => {
    const handler = tf.io.getSaveHandlers('http://invalid/path')[0];
    handler.save(artifacts1)
        .then(saveResult => {
          done.fail(
              'Calling http at invalid URL succeeded ' +
              'unexpectedly');
        })
        .catch(err => {
          expect().nothing();
          done();
        });
  });

  it('getLoadHandlers with one URL string', () => {
    const handlers = tf.io.getLoadHandlers('http://foo/model.json');
    expect(handlers.length).toEqual(1);
    expect(handlers[0] instanceof HTTPRequest).toEqual(true);
  });

  it('Existing body leads to Error', () => {
    expect(() => tf.io.http('model-upload-test', {
      requestInit: {body: 'existing body'}
    })).toThrowError(/requestInit is expected to have no pre-existing body/);
  });

  it('Empty, null or undefined URL paths lead to Error', () => {
    expect(() => tf.io.http(null))
        .toThrowError(/must not be null, undefined or empty/);
    expect(() => tf.io.http(undefined))
        .toThrowError(/must not be null, undefined or empty/);
    expect(() => tf.io.http(''))
        .toThrowError(/must not be null, undefined or empty/);
  });

  it('router', () => {
    expect(httpRouter('http://bar/foo') instanceof HTTPRequest).toEqual(true);
    expect(httpRouter('https://localhost:5000/upload') instanceof HTTPRequest)
        .toEqual(true);
    expect(httpRouter('localhost://foo')).toBeNull();
    expect(httpRouter('foo:5000/bar')).toBeNull();
  });
});

describeWithFlags('parseUrl', BROWSER_ENVS, () => {
  it('should parse url with no suffix', () => {
    const url = 'http://google.com/file';
    const [prefix, suffix] = parseUrl(url);
    expect(prefix).toEqual('http://google.com/');
    expect(suffix).toEqual('');
  });
  it('should parse url with suffix', () => {
    const url = 'http://google.com/file?param=1';
    const [prefix, suffix] = parseUrl(url);
    expect(prefix).toEqual('http://google.com/');
    expect(suffix).toEqual('?param=1');
  });
  it('should parse url with multiple serach params', () => {
    const url = 'http://google.com/a?x=1/file?param=1';
    const [prefix, suffix] = parseUrl(url);
    expect(prefix).toEqual('http://google.com/a?x=1/');
    expect(suffix).toEqual('?param=1');
  });
});

describeWithFlags('http-load', BROWSER_ENVS, () => {
  describe('JSON model', () => {
    let requestInits: {[key: string]: {headers: {[key: string]: string}}};

    beforeEach(() => {
      requestInits = {};
    });

    it('1 group, 2 weights, 1 path', async () => {
      const weightManifest1: tf.io.WeightsManifestConfig = [{
        paths: ['weightfile0'],
        weights: [
          {
            name: 'dense/kernel',
            shape: [3, 1],
            dtype: 'float32',
          },
          {
            name: 'dense/bias',
            shape: [2],
            dtype: 'float32',
          }
        ]
      }];
      const floatData = new Float32Array([1, 3, 3, 7, 4]);
      setupFakeWeightFiles(
          {
            './model.json': {
              data: JSON.stringify({
                modelTopology: modelTopology1,
                weightsManifest: weightManifest1,
                format: 'tfjs-graph-model',
                generatedBy: '1.15',
                convertedBy: '1.3.1',
                signature: null,
                userDefinedMetadata: {},
                modelInitializer: {}
              }),
              contentType: 'application/json'
            },
            './weightfile0':
                {data: floatData, contentType: 'application/octet-stream'},
          },
          requestInits);

      const handler = tf.io.http('./model.json');
      const modelArtifacts = await handler.load();
      expect(modelArtifacts.modelTopology).toEqual(modelTopology1);
      expect(modelArtifacts.weightSpecs).toEqual(weightManifest1[0].weights);
      expect(modelArtifacts.format).toEqual('tfjs-graph-model');
      expect(modelArtifacts.generatedBy).toEqual('1.15');
      expect(modelArtifacts.convertedBy).toEqual('1.3.1');
      expect(modelArtifacts.userDefinedMetadata).toEqual({});
      expect(modelArtifacts.modelInitializer).toEqual({});

<<<<<<< HEAD
      expect(new Float32Array(concatenateArrayBuffers(modelArtifacts
=======
      expect(new Float32Array(CompositeArrayBuffer.join(modelArtifacts
>>>>>>> db099a49
          .weightData))).toEqual(floatData);
      expect(Object.keys(requestInits).length).toEqual(2);
      // Assert that fetch is invoked with `window` as the context.
      expect(fetchSpy.calls.mostRecent().object).toEqual(window);
    });

    it('1 group, 2 weights, 1 path, with requestInit', async () => {
      const weightManifest1: tf.io.WeightsManifestConfig = [{
        paths: ['weightfile0'],
        weights: [
          {
            name: 'dense/kernel',
            shape: [3, 1],
            dtype: 'float32',
          },
          {
            name: 'dense/bias',
            shape: [2],
            dtype: 'float32',
          }
        ]
      }];
      const floatData = new Float32Array([1, 3, 3, 7, 4]);
      setupFakeWeightFiles(
          {
            './model.json': {
              data: JSON.stringify({
                modelTopology: modelTopology1,
                weightsManifest: weightManifest1
              }),
              contentType: 'application/json'
            },
            './weightfile0':
                {data: floatData, contentType: 'application/octet-stream'},
          },
          requestInits);

      const handler = tf.io.http(
          './model.json',
          {requestInit: {headers: {'header_key_1': 'header_value_1'}}});
      const modelArtifacts = await handler.load();
      expect(modelArtifacts.modelTopology).toEqual(modelTopology1);
      expect(modelArtifacts.weightSpecs).toEqual(weightManifest1[0].weights);
<<<<<<< HEAD
      expect(new Float32Array(concatenateArrayBuffers(modelArtifacts
=======
      expect(new Float32Array(CompositeArrayBuffer.join(modelArtifacts
>>>>>>> db099a49
          .weightData))).toEqual(floatData);
      expect(Object.keys(requestInits).length).toEqual(2);
      expect(Object.keys(requestInits).length).toEqual(2);
      expect(requestInits['./model.json'].headers['header_key_1'])
          .toEqual('header_value_1');
      expect(requestInits['./weightfile0'].headers['header_key_1'])
          .toEqual('header_value_1');

      expect(fetchSpy.calls.mostRecent().object).toEqual(window);
    });

    it('1 group, 2 weight, 2 paths', async () => {
      const weightManifest1: tf.io.WeightsManifestConfig = [{
        paths: ['weightfile0', 'weightfile1'],
        weights: [
          {
            name: 'dense/kernel',
            shape: [3, 1],
            dtype: 'float32',
          },
          {
            name: 'dense/bias',
            shape: [2],
            dtype: 'float32',
          }
        ]
      }];
      const floatData1 = new Float32Array([1, 3, 3]);
      const floatData2 = new Float32Array([7, 4]);
      setupFakeWeightFiles(
          {
            './model.json': {
              data: JSON.stringify({
                modelTopology: modelTopology1,
                weightsManifest: weightManifest1
              }),
              contentType: 'application/json'
            },
            './weightfile0':
                {data: floatData1, contentType: 'application/octet-stream'},
            './weightfile1':
                {data: floatData2, contentType: 'application/octet-stream'}
          },
          requestInits);

      const handler = tf.io.http('./model.json');
      const modelArtifacts = await handler.load();
      expect(modelArtifacts.modelTopology).toEqual(modelTopology1);
      expect(modelArtifacts.weightSpecs).toEqual(weightManifest1[0].weights);
<<<<<<< HEAD
      expect(new Float32Array(concatenateArrayBuffers(modelArtifacts
=======
      expect(new Float32Array(CompositeArrayBuffer.join(modelArtifacts
>>>>>>> db099a49
        .weightData))).toEqual(new Float32Array([1, 3, 3, 7, 4]));
    });

    it('2 groups, 2 weight, 2 paths', async () => {
      const weightsManifest: tf.io.WeightsManifestConfig = [
        {
          paths: ['weightfile0'],
          weights: [{
            name: 'dense/kernel',
            shape: [3, 1],
            dtype: 'float32',
          }]
        },
        {
          paths: ['weightfile1'],
          weights: [{
            name: 'dense/bias',
            shape: [2],
            dtype: 'float32',
          }],
        }
      ];
      const floatData1 = new Float32Array([1, 3, 3]);
      const floatData2 = new Float32Array([7, 4]);
      setupFakeWeightFiles(
          {
            './model.json': {
              data: JSON.stringify(
                  {modelTopology: modelTopology1, weightsManifest}),
              contentType: 'application/json'
            },
            './weightfile0':
                {data: floatData1, contentType: 'application/octet-stream'},
            './weightfile1':
                {data: floatData2, contentType: 'application/octet-stream'}
          },
          requestInits);

      const handler = tf.io.http('./model.json');
      const modelArtifacts = await handler.load();
      expect(modelArtifacts.modelTopology).toEqual(modelTopology1);
      expect(modelArtifacts.weightSpecs)
          .toEqual(
              weightsManifest[0].weights.concat(weightsManifest[1].weights));
<<<<<<< HEAD
      expect(new Float32Array(concatenateArrayBuffers(
=======
      expect(new Float32Array(CompositeArrayBuffer.join(
>>>>>>> db099a49
          modelArtifacts.weightData)))
              .toEqual(new Float32Array([1, 3, 3, 7, 4]));
    });

    it('2 groups, 2 weight, 2 paths, Int32 and Uint8 Data', async () => {
      const weightsManifest: tf.io.WeightsManifestConfig = [
        {
          paths: ['weightfile0'],
          weights: [{
            name: 'fooWeight',
            shape: [3, 1],
            dtype: 'int32',
          }]
        },
        {
          paths: ['weightfile1'],
          weights: [{
            name: 'barWeight',
            shape: [2],
            dtype: 'bool',
          }],
        }
      ];
      const floatData1 = new Int32Array([1, 3, 3]);
      const floatData2 = new Uint8Array([7, 4]);
      setupFakeWeightFiles(
          {
            'path1/model.json': {
              data: JSON.stringify(
                  {modelTopology: modelTopology1, weightsManifest}),
              contentType: 'application/json'
            },
            'path1/weightfile0':
                {data: floatData1, contentType: 'application/octet-stream'},
            'path1/weightfile1':
                {data: floatData2, contentType: 'application/octet-stream'}
          },
          requestInits);

      const handler = tf.io.http('path1/model.json');
      const modelArtifacts = await handler.load();
      expect(modelArtifacts.modelTopology).toEqual(modelTopology1);
      expect(modelArtifacts.weightSpecs)
          .toEqual(
              weightsManifest[0].weights.concat(weightsManifest[1].weights));
<<<<<<< HEAD
      expect(new Int32Array(concatenateArrayBuffers(modelArtifacts.weightData)
        .slice(0, 12))).toEqual(new Int32Array([1, 3, 3]));
      expect(new Uint8Array(concatenateArrayBuffers(modelArtifacts.weightData)
=======
      expect(new Int32Array(CompositeArrayBuffer.join(modelArtifacts.weightData)
        .slice(0, 12))).toEqual(new Int32Array([1, 3, 3]));
      expect(new Uint8Array(CompositeArrayBuffer.join(modelArtifacts.weightData)
>>>>>>> db099a49
        .slice(12, 14))).toEqual(new Uint8Array([7, 4]));
    });

    it('topology only', async () => {
      setupFakeWeightFiles(
          {
            './model.json': {
              data: JSON.stringify({modelTopology: modelTopology1}),
              contentType: 'application/json'
            },
          },
          requestInits);

      const handler = tf.io.http('./model.json');
      const modelArtifacts = await handler.load();
      expect(modelArtifacts.modelTopology).toEqual(modelTopology1);
      expect(modelArtifacts.weightSpecs).toBeUndefined();
      expect(modelArtifacts.weightData).toBeUndefined();
    });

    it('weights only', async () => {
      const weightsManifest: tf.io.WeightsManifestConfig = [
        {
          paths: ['weightfile0'],
          weights: [{
            name: 'fooWeight',
            shape: [3, 1],
            dtype: 'int32',
          }]
        },
        {
          paths: ['weightfile1'],
          weights: [{
            name: 'barWeight',
            shape: [2],
            dtype: 'float32',
          }],
        }
      ];
      const floatData1 = new Int32Array([1, 3, 3]);
      const floatData2 = new Float32Array([-7, -4]);
      setupFakeWeightFiles(
          {
            'path1/model.json': {
              data: JSON.stringify({weightsManifest}),
              contentType: 'application/json'
            },
            'path1/weightfile0':
                {data: floatData1, contentType: 'application/octet-stream'},
            'path1/weightfile1':
                {data: floatData2, contentType: 'application/octet-stream'}
          },
          requestInits);

      const handler = tf.io.http('path1/model.json');
      const modelArtifacts = await handler.load();
      expect(modelArtifacts.modelTopology).toBeUndefined();
      expect(modelArtifacts.weightSpecs)
          .toEqual(
              weightsManifest[0].weights.concat(weightsManifest[1].weights));
<<<<<<< HEAD
      expect(new Int32Array(concatenateArrayBuffers(modelArtifacts.weightData)
          .slice(0, 12))).toEqual(new Int32Array([1, 3, 3]));
      expect(new Float32Array(concatenateArrayBuffers(modelArtifacts.weightData)
=======
      expect(new Int32Array(CompositeArrayBuffer.join(modelArtifacts.weightData)
          .slice(0, 12))).toEqual(new Int32Array([1, 3, 3]));
      expect(new Float32Array(CompositeArrayBuffer
          .join(modelArtifacts.weightData)
>>>>>>> db099a49
          .slice(12, 20))).toEqual(new Float32Array([-7, -4]));
    });

    it('Missing modelTopology and weightsManifest leads to error', async () => {
      setupFakeWeightFiles(
          {
            'path1/model.json':
                {data: JSON.stringify({}), contentType: 'application/json'}
          },
          requestInits);
      const handler = tf.io.http('path1/model.json');
      handler.load()
          .then(modelTopology1 => {
            fail(
                'Loading from missing modelTopology and weightsManifest ' +
                'succeeded unexpectedly.');
          })
          .catch(err => {
            expect(err.message)
                .toMatch(/contains neither model topology or manifest/);
          });
      expect().nothing();
    });

    it('with fetch rejection leads to error', async () => {
      setupFakeWeightFiles(
          {
            'path1/model.json':
                {data: JSON.stringify({}), contentType: 'text/html'}
          },
          requestInits);
      const handler = tf.io.http('path2/model.json');
      try {
        const data = await handler.load();
        expect(data).toBeDefined();
        fail('Loading with fetch rejection succeeded unexpectedly.');
      } catch (err) {
        // This error is mocked in beforeEach
        expect(err).toEqual('path not found');
      }
    });
    it('Provide WeightFileTranslateFunc', async () => {
      const weightManifest1: tf.io.WeightsManifestConfig = [{
        paths: ['weightfile0'],
        weights: [
          {
            name: 'dense/kernel',
            shape: [3, 1],
            dtype: 'float32',
          },
          {
            name: 'dense/bias',
            shape: [2],
            dtype: 'float32',
          }
        ]
      }];
      const floatData = new Float32Array([1, 3, 3, 7, 4]);
      setupFakeWeightFiles(
          {
            './model.json': {
              data: JSON.stringify({
                modelTopology: modelTopology1,
                weightsManifest: weightManifest1
              }),
              contentType: 'application/json'
            },
            'auth_weightfile0':
                {data: floatData, contentType: 'application/octet-stream'},
          },
          requestInits);
      async function prefixWeightUrlConverter(weightFile: string):
          Promise<string> {
        // Add 'auth_' prefix to the weight file url.
        return new Promise(
            resolve => setTimeout(resolve, 1, 'auth_' + weightFile));
      }

      const handler = tf.io.http('./model.json', {
        requestInit: {headers: {'header_key_1': 'header_value_1'}},
        weightUrlConverter: prefixWeightUrlConverter
      });
      const modelArtifacts = await handler.load();
      expect(modelArtifacts.modelTopology).toEqual(modelTopology1);
      expect(modelArtifacts.weightSpecs).toEqual(weightManifest1[0].weights);
<<<<<<< HEAD
      expect(new Float32Array(concatenateArrayBuffers(
=======
      expect(new Float32Array(CompositeArrayBuffer.join(
>>>>>>> db099a49
          modelArtifacts.weightData))).toEqual(floatData);
      expect(Object.keys(requestInits).length).toEqual(2);
      expect(Object.keys(requestInits).length).toEqual(2);
      expect(requestInits['./model.json'].headers['header_key_1'])
          .toEqual('header_value_1');
      expect(requestInits['auth_weightfile0'].headers['header_key_1'])
          .toEqual('header_value_1');

      expect(fetchSpy.calls.mostRecent().object).toEqual(window);
    });
  });

  it('Overriding BrowserHTTPRequest fetchFunc', async () => {
    const weightManifest1: tf.io.WeightsManifestConfig = [{
      paths: ['weightfile0'],
      weights: [
        {
          name: 'dense/kernel',
          shape: [3, 1],
          dtype: 'float32',
        },
        {
          name: 'dense/bias',
          shape: [2],
          dtype: 'float32',
        }
      ]
    }];
    const floatData = new Float32Array([1, 3, 3, 7, 4]);

    const fetchInputs: RequestInfo[] = [];
    const fetchInits: RequestInit[] = [];
    async function customFetch(
        input: RequestInfo, init?: RequestInit): Promise<Response> {
      fetchInputs.push(input);
      fetchInits.push(init);

      if (input === './model.json') {
        return new Response(
            JSON.stringify({
              modelTopology: modelTopology1,
              weightsManifest: weightManifest1,
              trainingConfig: trainingConfig1
            }),
            {status: 200, headers: {'content-type': 'application/json'}});
      } else if (input === './weightfile0') {
        return new Response(floatData, {
          status: 200,
          headers: {'content-type': 'application/octet-stream'}
        });
      } else {
        return new Response(null, {status: 404});
      }
    }

    const handler = tf.io.http(
        './model.json',
        {requestInit: {credentials: 'include'}, fetchFunc: customFetch});
    const modelArtifacts = await handler.load();
    expect(modelArtifacts.modelTopology).toEqual(modelTopology1);
    expect(modelArtifacts.trainingConfig).toEqual(trainingConfig1);
    expect(modelArtifacts.weightSpecs).toEqual(weightManifest1[0].weights);
<<<<<<< HEAD
    expect(new Float32Array(concatenateArrayBuffers(modelArtifacts.weightData)))
        .toEqual(floatData);
=======
    expect(new Float32Array(CompositeArrayBuffer
        .join(modelArtifacts.weightData))).toEqual(floatData);
>>>>>>> db099a49

    expect(fetchInputs).toEqual(['./model.json', './weightfile0']);
    expect(fetchInits.length).toEqual(2);
    expect(fetchInits[0].credentials).toEqual('include');
    expect(fetchInits[1].credentials).toEqual('include');
  });
});<|MERGE_RESOLUTION|>--- conflicted
+++ resolved
@@ -18,11 +18,7 @@
 import * as tf from '../index';
 import {BROWSER_ENVS, CHROME_ENVS, describeWithFlags, NODE_ENVS} from '../jasmine_util';
 import {HTTPRequest, httpRouter, parseUrl} from './http';
-<<<<<<< HEAD
-import {concatenateArrayBuffers} from './io_utils';
-=======
 import {CompositeArrayBuffer} from './composite_array_buffer';
->>>>>>> db099a49
 
 // Test data.
 const modelTopology1: {} = {
@@ -166,13 +162,8 @@
     expect(modelArtifacts.generatedBy).toEqual('1.15');
     expect(modelArtifacts.convertedBy).toEqual('1.3.1');
     expect(modelArtifacts.userDefinedMetadata).toEqual({});
-<<<<<<< HEAD
-    expect(new Float32Array(concatenateArrayBuffers(modelArtifacts.weightData)))
-        .toEqual(floatData);
-=======
     expect(new Float32Array(CompositeArrayBuffer.join(
         modelArtifacts.weightData))).toEqual(floatData);
->>>>>>> db099a49
   });
 
   it('throw exception if no fetch polyfill', () => {
@@ -518,11 +509,7 @@
       expect(modelArtifacts.userDefinedMetadata).toEqual({});
       expect(modelArtifacts.modelInitializer).toEqual({});
 
-<<<<<<< HEAD
-      expect(new Float32Array(concatenateArrayBuffers(modelArtifacts
-=======
       expect(new Float32Array(CompositeArrayBuffer.join(modelArtifacts
->>>>>>> db099a49
           .weightData))).toEqual(floatData);
       expect(Object.keys(requestInits).length).toEqual(2);
       // Assert that fetch is invoked with `window` as the context.
@@ -566,11 +553,7 @@
       const modelArtifacts = await handler.load();
       expect(modelArtifacts.modelTopology).toEqual(modelTopology1);
       expect(modelArtifacts.weightSpecs).toEqual(weightManifest1[0].weights);
-<<<<<<< HEAD
-      expect(new Float32Array(concatenateArrayBuffers(modelArtifacts
-=======
       expect(new Float32Array(CompositeArrayBuffer.join(modelArtifacts
->>>>>>> db099a49
           .weightData))).toEqual(floatData);
       expect(Object.keys(requestInits).length).toEqual(2);
       expect(Object.keys(requestInits).length).toEqual(2);
@@ -620,11 +603,7 @@
       const modelArtifacts = await handler.load();
       expect(modelArtifacts.modelTopology).toEqual(modelTopology1);
       expect(modelArtifacts.weightSpecs).toEqual(weightManifest1[0].weights);
-<<<<<<< HEAD
-      expect(new Float32Array(concatenateArrayBuffers(modelArtifacts
-=======
       expect(new Float32Array(CompositeArrayBuffer.join(modelArtifacts
->>>>>>> db099a49
         .weightData))).toEqual(new Float32Array([1, 3, 3, 7, 4]));
     });
 
@@ -669,11 +648,7 @@
       expect(modelArtifacts.weightSpecs)
           .toEqual(
               weightsManifest[0].weights.concat(weightsManifest[1].weights));
-<<<<<<< HEAD
-      expect(new Float32Array(concatenateArrayBuffers(
-=======
       expect(new Float32Array(CompositeArrayBuffer.join(
->>>>>>> db099a49
           modelArtifacts.weightData)))
               .toEqual(new Float32Array([1, 3, 3, 7, 4]));
     });
@@ -719,15 +694,9 @@
       expect(modelArtifacts.weightSpecs)
           .toEqual(
               weightsManifest[0].weights.concat(weightsManifest[1].weights));
-<<<<<<< HEAD
-      expect(new Int32Array(concatenateArrayBuffers(modelArtifacts.weightData)
-        .slice(0, 12))).toEqual(new Int32Array([1, 3, 3]));
-      expect(new Uint8Array(concatenateArrayBuffers(modelArtifacts.weightData)
-=======
       expect(new Int32Array(CompositeArrayBuffer.join(modelArtifacts.weightData)
         .slice(0, 12))).toEqual(new Int32Array([1, 3, 3]));
       expect(new Uint8Array(CompositeArrayBuffer.join(modelArtifacts.weightData)
->>>>>>> db099a49
         .slice(12, 14))).toEqual(new Uint8Array([7, 4]));
     });
 
@@ -788,16 +757,10 @@
       expect(modelArtifacts.weightSpecs)
           .toEqual(
               weightsManifest[0].weights.concat(weightsManifest[1].weights));
-<<<<<<< HEAD
-      expect(new Int32Array(concatenateArrayBuffers(modelArtifacts.weightData)
-          .slice(0, 12))).toEqual(new Int32Array([1, 3, 3]));
-      expect(new Float32Array(concatenateArrayBuffers(modelArtifacts.weightData)
-=======
       expect(new Int32Array(CompositeArrayBuffer.join(modelArtifacts.weightData)
           .slice(0, 12))).toEqual(new Int32Array([1, 3, 3]));
       expect(new Float32Array(CompositeArrayBuffer
           .join(modelArtifacts.weightData)
->>>>>>> db099a49
           .slice(12, 20))).toEqual(new Float32Array([-7, -4]));
     });
 
@@ -883,11 +846,7 @@
       const modelArtifacts = await handler.load();
       expect(modelArtifacts.modelTopology).toEqual(modelTopology1);
       expect(modelArtifacts.weightSpecs).toEqual(weightManifest1[0].weights);
-<<<<<<< HEAD
-      expect(new Float32Array(concatenateArrayBuffers(
-=======
       expect(new Float32Array(CompositeArrayBuffer.join(
->>>>>>> db099a49
           modelArtifacts.weightData))).toEqual(floatData);
       expect(Object.keys(requestInits).length).toEqual(2);
       expect(Object.keys(requestInits).length).toEqual(2);
@@ -950,13 +909,8 @@
     expect(modelArtifacts.modelTopology).toEqual(modelTopology1);
     expect(modelArtifacts.trainingConfig).toEqual(trainingConfig1);
     expect(modelArtifacts.weightSpecs).toEqual(weightManifest1[0].weights);
-<<<<<<< HEAD
-    expect(new Float32Array(concatenateArrayBuffers(modelArtifacts.weightData)))
-        .toEqual(floatData);
-=======
     expect(new Float32Array(CompositeArrayBuffer
         .join(modelArtifacts.weightData))).toEqual(floatData);
->>>>>>> db099a49
 
     expect(fetchInputs).toEqual(['./model.json', './weightfile0']);
     expect(fetchInits.length).toEqual(2);
