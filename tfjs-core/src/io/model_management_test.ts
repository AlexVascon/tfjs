/**
 * @license
 * Copyright 2018 Google LLC. All Rights Reserved.
 * Licensed under the Apache License, Version 2.0 (the "License");
 * you may not use this file except in compliance with the License.
 * You may obtain a copy of the License at
 *
 * http://www.apache.org/licenses/LICENSE-2.0
 *
 * Unless required by applicable law or agreed to in writing, software
 * distributed under the License is distributed on an "AS IS" BASIS,
 * WITHOUT WARRANTIES OR CONDITIONS OF ANY KIND, either express or implied.
 * See the License for the specific language governing permissions and
 * limitations under the License.
 * =============================================================================
 */

import * as tf from '../index';
import {CHROME_ENVS, describeWithFlags, runWithLock} from '../jasmine_util';
import {deleteDatabase} from './indexed_db';
<<<<<<< HEAD
import {concatenateArrayBuffers} from './io_utils';
=======
import {CompositeArrayBuffer} from './composite_array_buffer';
>>>>>>> db099a49
import {purgeLocalStorageArtifacts} from './local_storage';

// Disabled for non-Chrome browsers due to:
// https://github.com/tensorflow/tfjs/issues/427
describeWithFlags('ModelManagement', CHROME_ENVS, () => {
  // Test data.
  const modelTopology1: {} = {
    'class_name': 'Sequential',
    'keras_version': '2.1.4',
    'config': [{
      'class_name': 'Dense',
      'config': {
        'kernel_initializer': {
          'class_name': 'VarianceScaling',
          'config': {
            'distribution': 'uniform',
            'scale': 1.0,
            'seed': null,
            'mode': 'fan_avg'
          }
        },
        'name': 'dense',
        'kernel_constraint': null,
        'bias_regularizer': null,
        'bias_constraint': null,
        'dtype': 'float32',
        'activation': 'linear',
        'trainable': true,
        'kernel_regularizer': null,
        'bias_initializer': {'class_name': 'Zeros', 'config': {}},
        'units': 1,
        'batch_input_shape': [null, 3],
        'use_bias': true,
        'activity_regularizer': null
      }
    }],
    'backend': 'tensorflow'
  };
  const weightSpecs1: tf.io.WeightsManifestEntry[] = [
    {
      name: 'dense/kernel',
      shape: [3, 1],
      dtype: 'float32',
    },
    {
      name: 'dense/bias',
      shape: [1],
      dtype: 'float32',
    }
  ];
  const weightData1 = new ArrayBuffer(16);
  const artifacts1: tf.io.ModelArtifacts = {
    modelTopology: modelTopology1,
    weightSpecs: weightSpecs1,
    weightData: weightData1,
  };

  beforeEach(done => {
    purgeLocalStorageArtifacts();
    deleteDatabase().then(() => {
      done();
    });
  });

  afterEach(done => {
    purgeLocalStorageArtifacts();
    deleteDatabase().then(() => {
      done();
    });
  });

  // TODO(cais): Reenable this test once we fix
  // https://github.com/tensorflow/tfjs/issues/1198
  // tslint:disable-next-line:ban
  xit('List models: 0 result', done => {
    // Before any model is saved, listModels should return empty result.
    tf.io.listModels()
        .then(out => {
          expect(out).toEqual({});
          done();
        })
        .catch(err => done.fail(err.stack));
  });

  // TODO(cais): Reenable this test once we fix
  // https://github.com/tensorflow/tfjs/issues/1198
  // tslint:disable-next-line:ban
  xit('List models: 1 result', done => {
    const url = 'localstorage://baz/QuxModel';
    const handler = tf.io.getSaveHandlers(url)[0];
    handler.save(artifacts1)
        .then(saveResult => {
          // After successful saving, there should be one model.
          tf.io.listModels()
              .then(out => {
                expect(Object.keys(out).length).toEqual(1);
                expect(out[url].modelTopologyType)
                    .toEqual(saveResult.modelArtifactsInfo.modelTopologyType);
                expect(out[url].modelTopologyBytes)
                    .toEqual(saveResult.modelArtifactsInfo.modelTopologyBytes);
                expect(out[url].weightSpecsBytes)
                    .toEqual(saveResult.modelArtifactsInfo.weightSpecsBytes);
                expect(out[url].weightDataBytes)
                    .toEqual(saveResult.modelArtifactsInfo.weightDataBytes);
                done();
              })
              .catch(err => done.fail(err.stack));
        })
        .catch(err => done.fail(err.stack));
  });

  // TODO(cais): Reenable this test once we fix
  // https://github.com/tensorflow/tfjs/issues/1198
  // tslint:disable-next-line:ban
  xit('Manager: List models: 2 results in 2 mediums', done => {
    const url1 = 'localstorage://QuxModel';
    const url2 = 'indexeddb://QuxModel';

    // First, save a model in Local Storage.
    const handler1 = tf.io.getSaveHandlers(url1)[0];
    handler1.save(artifacts1)
        .then(saveResult1 => {
          // Then, save the model in IndexedDB.
          const handler2 = tf.io.getSaveHandlers(url2)[0];
          handler2.save(artifacts1)
              .then(saveResult2 => {
                // After successful saving, there should be two models.
                tf.io.listModels()
                    .then(out => {
                      expect(Object.keys(out).length).toEqual(2);
                      expect(out[url1].modelTopologyType)
                          .toEqual(
                              saveResult1.modelArtifactsInfo.modelTopologyType);
                      expect(out[url1].modelTopologyBytes)
                          .toEqual(saveResult1.modelArtifactsInfo
                                       .modelTopologyBytes);
                      expect(out[url1].weightSpecsBytes)
                          .toEqual(
                              saveResult1.modelArtifactsInfo.weightSpecsBytes);
                      expect(out[url1].weightDataBytes)
                          .toEqual(
                              saveResult1.modelArtifactsInfo.weightDataBytes);
                      expect(out[url2].modelTopologyType)
                          .toEqual(
                              saveResult2.modelArtifactsInfo.modelTopologyType);
                      expect(out[url2].modelTopologyBytes)
                          .toEqual(saveResult2.modelArtifactsInfo
                                       .modelTopologyBytes);
                      expect(out[url2].weightSpecsBytes)
                          .toEqual(
                              saveResult2.modelArtifactsInfo.weightSpecsBytes);
                      expect(out[url2].weightDataBytes)
                          .toEqual(
                              saveResult2.modelArtifactsInfo.weightDataBytes);
                      done();
                    })
                    .catch(err => done.fail(err.stack));
              })
              .catch(err => done.fail(err.stack));
        })
        .catch(err => done.fail(err.stack));
  });

  // TODO(cais): Reenable this test once we fix
  // https://github.com/tensorflow/tfjs/issues/1198
  // tslint:disable-next-line:ban
  xit('Successful removeModel', done => {
    // First, save a model.
    const handler1 = tf.io.getSaveHandlers('localstorage://QuxModel')[0];
    handler1.save(artifacts1)
        .then(saveResult1 => {
          // Then, save the model under another path.
          const handler2 =
              tf.io.getSaveHandlers('indexeddb://repeat/QuxModel')[0];
          handler2.save(artifacts1)
              .then(saveResult2 => {
                // After successful saving, delete the first save, and then
                // `listModel` should give only one result.

                // Delete a model specified with a path that includes the
                // indexeddb:// scheme prefix should work.
                tf.io.removeModel('indexeddb://repeat/QuxModel')
                    .then(deletedInfo => {
                      tf.io.listModels()
                          .then(out => {
                            expect(Object.keys(out)).toEqual([
                              'localstorage://QuxModel'
                            ]);

                            tf.io.removeModel('localstorage://QuxModel')
                                .then(out => {
                                  // The delete the remaining model.
                                  tf.io.listModels()
                                      .then(out => {
                                        expect(Object.keys(out)).toEqual([]);
                                        done();
                                      })
                                      .catch(err => done.fail(err));
                                })
                                .catch(err => done.fail(err));
                          })
                          .catch(err => done.fail(err));
                    })
                    .catch(err => done.fail(err.stack));
              })
              .catch(err => done.fail(err.stack));
        })
        .catch(err => done.fail(err.stack));
  });

  // TODO(cais): Reenable this test once we fix
  // https://github.com/tensorflow/tfjs/issues/1198
  // tslint:disable-next-line:ban
  xit('Successful copyModel between mediums', done => {
    const url1 = 'localstorage://a1/FooModel';
    const url2 = 'indexeddb://a1/FooModel';
    // First, save a model.
    const handler1 = tf.io.getSaveHandlers(url1)[0];
    handler1.save(artifacts1)
        .then(saveResult => {
          // Once model is saved, copy the model to another path.
          tf.io.copyModel(url1, url2)
              .then(modelInfo => {
                tf.io.listModels().then(out => {
                  expect(Object.keys(out).length).toEqual(2);
                  expect(out[url1].modelTopologyType)
                      .toEqual(saveResult.modelArtifactsInfo.modelTopologyType);
                  expect(out[url1].modelTopologyBytes)
                      .toEqual(
                          saveResult.modelArtifactsInfo.modelTopologyBytes);
                  expect(out[url1].weightSpecsBytes)
                      .toEqual(saveResult.modelArtifactsInfo.weightSpecsBytes);
                  expect(out[url1].weightDataBytes)
                      .toEqual(saveResult.modelArtifactsInfo.weightDataBytes);
                  expect(out[url2].modelTopologyType)
                      .toEqual(saveResult.modelArtifactsInfo.modelTopologyType);
                  expect(out[url2].modelTopologyBytes)
                      .toEqual(
                          saveResult.modelArtifactsInfo.modelTopologyBytes);
                  expect(out[url2].weightSpecsBytes)
                      .toEqual(saveResult.modelArtifactsInfo.weightSpecsBytes);
                  expect(out[url2].weightDataBytes)
                      .toEqual(saveResult.modelArtifactsInfo.weightDataBytes);

                  // Load the copy and verify the content.
                  const handler2 = tf.io.getLoadHandlers(url2)[0];
                  handler2.load()
                      .then(loaded => {
                        expect(loaded.modelTopology).toEqual(modelTopology1);
                        expect(loaded.weightSpecs).toEqual(weightSpecs1);
                        expect(loaded.weightData).toBeDefined();
                        expect(new Uint8Array(
<<<<<<< HEAD
                          concatenateArrayBuffers(loaded.weightData)))
=======
                          CompositeArrayBuffer.join(loaded.weightData)))
>>>>>>> db099a49
                            .toEqual(new Uint8Array(weightData1));
                        done();
                      })
                      .catch(err => done.fail(err.stack));
                });
              })
              .catch(err => done.fail(err.stack));
        })
        .catch(err => done.fail(err.stack));
  });

  // TODO(cais): Reenable this test once we fix
  // https://github.com/tensorflow/tfjs/issues/1198
  // tslint:disable-next-line:ban
  xit('Successful moveModel between mediums', done => {
    const url1 = 'localstorage://a1/FooModel';
    const url2 = 'indexeddb://a1/FooModel';
    // First, save a model.
    const handler1 = tf.io.getSaveHandlers(url1)[0];
    handler1.save(artifacts1)
        .then(saveResult => {
          // Once model is saved, move the model to another path.
          tf.io.moveModel(url1, url2)
              .then(modelInfo => {
                tf.io.listModels().then(out => {
                  expect(Object.keys(out)).toEqual([url2]);
                  expect(out[url2].modelTopologyType)
                      .toEqual(saveResult.modelArtifactsInfo.modelTopologyType);
                  expect(out[url2].modelTopologyBytes)
                      .toEqual(
                          saveResult.modelArtifactsInfo.modelTopologyBytes);
                  expect(out[url2].weightSpecsBytes)
                      .toEqual(saveResult.modelArtifactsInfo.weightSpecsBytes);
                  expect(out[url2].weightDataBytes)
                      .toEqual(saveResult.modelArtifactsInfo.weightDataBytes);

                  // Load the copy and verify the content.
                  const handler2 = tf.io.getLoadHandlers(url2)[0];
                  handler2.load()
                      .then(loaded => {
                        expect(loaded.modelTopology).toEqual(modelTopology1);
                        expect(loaded.weightSpecs).toEqual(weightSpecs1);
                        expect(new Uint8Array(
<<<<<<< HEAD
                          concatenateArrayBuffers(loaded.weightData)))
=======
                          CompositeArrayBuffer.join(loaded.weightData)))
>>>>>>> db099a49
                            .toEqual(new Uint8Array(weightData1));
                        done();
                      })
                      .catch(err => {
                        done.fail(err.stack);
                      });
                });
              })
              .catch(err => done.fail(err.stack));
        })
        .catch(err => done.fail(err.stack));
  });

  it('Failed copyModel to invalid source URL', runWithLock(done => {
       const url1 = 'invalidurl';
       const url2 = 'localstorage://a1/FooModel';
       tf.io.copyModel(url1, url2)
           .then(out => {
             done.fail('Copying from invalid URL succeeded unexpectedly.');
           })
           .catch(err => {
             expect(err.message)
                 .toEqual(
                     'Copying failed because no load handler is found for ' +
                     'source URL invalidurl.');
             done();
           });
     }));

  it('Failed copyModel to invalid destination URL', runWithLock(done => {
       const url1 = 'localstorage://a1/FooModel';
       const url2 = 'invalidurl';
       // First, save a model.
       const handler1 = tf.io.getSaveHandlers(url1)[0];
       handler1.save(artifacts1)
           .then(saveResult => {
             // Once model is saved, copy the model to another path.
             tf.io.copyModel(url1, url2)
                 .then(out => {
                   done.fail('Copying to invalid URL succeeded unexpectedly.');
                 })
                 .catch(err => {
                   expect(err.message)
                       .toEqual(
                           'Copying failed because no save handler is found ' +
                           'for destination URL invalidurl.');
                   done();
                 });
           })
           .catch(err => done.fail(err.stack));
     }));

  it('Failed moveModel to invalid destination URL', runWithLock(done => {
       const url1 = 'localstorage://a1/FooModel';
       const url2 = 'invalidurl';
       // First, save a model.
       const handler1 = tf.io.getSaveHandlers(url1)[0];
       handler1.save(artifacts1)
           .then(saveResult => {
             // Once model is saved, copy the model to an invalid path, which
             // should fail.
             tf.io.moveModel(url1, url2)
                 .then(out => {
                   done.fail('Copying to invalid URL succeeded unexpectedly.');
                 })
                 .catch(err => {
                   expect(err.message)
                       .toEqual(
                           'Copying failed because no save handler is found ' +
                           'for destination URL invalidurl.');

                   // Verify that the source has not been removed.
                   tf.io.listModels()
                       .then(out => {
                         expect(Object.keys(out)).toEqual([url1]);
                         done();
                       })
                       .catch(err => done.fail(err.stack));
                 });
           })
           .catch(err => done.fail(err.stack));
     }));

  it('Failed deletedModel: Absent scheme', runWithLock(done => {
       // Attempt to delete a nonexistent model is expected to fail.
       tf.io.removeModel('foo')
           .then(out => {
             done.fail(
                 'Removing model with missing scheme succeeded unexpectedly.');
           })
           .catch(err => {
             expect(err.message)
                 .toMatch(/The url string provided does not contain a scheme/);
             expect(err.message.indexOf('localstorage')).toBeGreaterThan(0);
             expect(err.message.indexOf('indexeddb')).toBeGreaterThan(0);
             done();
           });
     }));

  it('Failed deletedModel: Invalid scheme', runWithLock(done => {
       // Attempt to delete a nonexistent model is expected to fail.
       tf.io.removeModel('invalidscheme://foo')
           .then(out => {
             done.fail('Removing nonexistent model succeeded unexpectedly.');
           })
           .catch(err => {
             expect(err.message)
                 .toEqual(
                     'Cannot find model manager for scheme \'invalidscheme\'');
             done();
           });
     }));

  it('Failed deletedModel: Nonexistent model', runWithLock(done => {
       // Attempt to delete a nonexistent model is expected to fail.
       tf.io.removeModel('indexeddb://nonexistent')
           .then(out => {
             done.fail('Removing nonexistent model succeeded unexpectedly.');
           })
           .catch(err => {
             expect(err.message)
                 .toEqual(
                     'Cannot find model ' +
                     'with path \'nonexistent\' in IndexedDB.');
             done();
           });
     }));

  it('Failed copyModel', runWithLock(done => {
       // Attempt to copy a nonexistent model should fail.
       tf.io.copyModel('indexeddb://nonexistent', 'indexeddb://destination')
           .then(out => {
             done.fail('Copying nonexistent model succeeded unexpectedly.');
           })
           .catch(err => {
             expect(err.message)
                 .toEqual(
                     'Cannot find model ' +
                     'with path \'nonexistent\' in IndexedDB.');
             done();
           });
     }));

  it('copyModel: Identical oldPath and newPath leads to Error',
     runWithLock(done => {
       tf.io.copyModel('a/1', 'a/1')
           .then(out => {
             done.fail(
                 'Copying with identical ' +
                 'old & new paths succeeded unexpectedly.');
           })
           .catch(err => {
             expect(err.message)
                 .toEqual('Old path and new path are the same: \'a/1\'');
             done();
           });
     }));

  it('moveModel: Identical oldPath and newPath leads to Error',
     runWithLock(done => {
       tf.io.moveModel('a/1', 'a/1')
           .then(out => {
             done.fail(
                 'Copying with identical ' +
                 'old & new paths succeeded unexpectedly.');
           })
           .catch(err => {
             expect(err.message)
                 .toEqual('Old path and new path are the same: \'a/1\'');
             done();
           });
     }));
});<|MERGE_RESOLUTION|>--- conflicted
+++ resolved
@@ -18,11 +18,7 @@
 import * as tf from '../index';
 import {CHROME_ENVS, describeWithFlags, runWithLock} from '../jasmine_util';
 import {deleteDatabase} from './indexed_db';
-<<<<<<< HEAD
-import {concatenateArrayBuffers} from './io_utils';
-=======
 import {CompositeArrayBuffer} from './composite_array_buffer';
->>>>>>> db099a49
 import {purgeLocalStorageArtifacts} from './local_storage';
 
 // Disabled for non-Chrome browsers due to:
@@ -275,11 +271,7 @@
                         expect(loaded.weightSpecs).toEqual(weightSpecs1);
                         expect(loaded.weightData).toBeDefined();
                         expect(new Uint8Array(
-<<<<<<< HEAD
-                          concatenateArrayBuffers(loaded.weightData)))
-=======
                           CompositeArrayBuffer.join(loaded.weightData)))
->>>>>>> db099a49
                             .toEqual(new Uint8Array(weightData1));
                         done();
                       })
@@ -323,11 +315,7 @@
                         expect(loaded.modelTopology).toEqual(modelTopology1);
                         expect(loaded.weightSpecs).toEqual(weightSpecs1);
                         expect(new Uint8Array(
-<<<<<<< HEAD
-                          concatenateArrayBuffers(loaded.weightData)))
-=======
                           CompositeArrayBuffer.join(loaded.weightData)))
->>>>>>> db099a49
                             .toEqual(new Uint8Array(weightData1));
                         done();
                       })
