/**
 * @license
 * Copyright 2018 Google LLC. All Rights Reserved.
 * Licensed under the Apache License, Version 2.0 (the "License");
 * you may not use this file except in compliance with the License.
 * You may obtain a copy of the License at
 *
 * http://www.apache.org/licenses/LICENSE-2.0
 *
 * Unless required by applicable law or agreed to in writing, software
 * distributed under the License is distributed on an "AS IS" BASIS,
 * WITHOUT WARRANTIES OR CONDITIONS OF ANY KIND, either express or implied.
 * See the License for the specific language governing permissions and
 * limitations under the License.
 * =============================================================================
 */

/**
 * IOHandlers related to files, such as browser-triggered file downloads,
 * user-selected files in browser.
 */

import '../flags';
import {env} from '../environment';

import {basename, getModelArtifactsForJSON, getModelArtifactsInfoForJSON, getModelJSONForModelArtifacts} from './io_utils';
import {IORouter, IORouterRegistry} from './router_registry';
import {IOHandler, ModelArtifacts, ModelJSON, SaveResult, WeightData, WeightsManifestConfig, WeightsManifestEntry} from './types';
<<<<<<< HEAD
=======
import {CompositeArrayBuffer} from './composite_array_buffer';
>>>>>>> db099a49

const DEFAULT_FILE_NAME_PREFIX = 'model';
const DEFAULT_JSON_EXTENSION_NAME = '.json';
const DEFAULT_WEIGHT_DATA_EXTENSION_NAME = '.weights.bin';

function defer<T>(f: () => T): Promise<T> {
  return new Promise(resolve => setTimeout(resolve)).then(f);
}

export class BrowserDownloads implements IOHandler {
  private readonly modelJsonFileName: string;
  private readonly weightDataFileName: string;
  private readonly modelJsonAnchor: HTMLAnchorElement;
  private readonly weightDataAnchor: HTMLAnchorElement;

  static readonly URL_SCHEME = 'downloads://';

  constructor(fileNamePrefix?: string) {
    if (!env().getBool('IS_BROWSER')) {
      // TODO(cais): Provide info on what IOHandlers are available under the
      //   current environment.
      throw new Error(
          'browserDownloads() cannot proceed because the current environment ' +
          'is not a browser.');
    }

    if (fileNamePrefix.startsWith(BrowserDownloads.URL_SCHEME)) {
      fileNamePrefix = fileNamePrefix.slice(BrowserDownloads.URL_SCHEME.length);
    }
    if (fileNamePrefix == null || fileNamePrefix.length === 0) {
      fileNamePrefix = DEFAULT_FILE_NAME_PREFIX;
    }

    this.modelJsonFileName = fileNamePrefix + DEFAULT_JSON_EXTENSION_NAME;
    this.weightDataFileName =
        fileNamePrefix + DEFAULT_WEIGHT_DATA_EXTENSION_NAME;
  }

  async save(modelArtifacts: ModelArtifacts): Promise<SaveResult> {
    if (typeof (document) === 'undefined') {
      throw new Error(
          'Browser downloads are not supported in ' +
          'this environment since `document` is not present');
    }

    // TODO(mattsoulanille): Support saving models over 2GB that exceed
    // Chrome's ArrayBuffer size limit.
<<<<<<< HEAD
    const weightBuffer = concatenateArrayBuffers(modelArtifacts.weightData);
=======
    const weightBuffer = CompositeArrayBuffer.join(modelArtifacts.weightData);
>>>>>>> db099a49

    const weightsURL = window.URL.createObjectURL(new Blob(
        [weightBuffer], {type: 'application/octet-stream'}));

    if (modelArtifacts.modelTopology instanceof ArrayBuffer) {
      throw new Error(
          'BrowserDownloads.save() does not support saving model topology ' +
          'in binary formats yet.');
    } else {
      const weightsManifest: WeightsManifestConfig = [{
        paths: ['./' + this.weightDataFileName],
        weights: modelArtifacts.weightSpecs
      }];
      const modelJSON: ModelJSON =
          getModelJSONForModelArtifacts(modelArtifacts, weightsManifest);

      const modelJsonURL = window.URL.createObjectURL(
          new Blob([JSON.stringify(modelJSON)], {type: 'application/json'}));

      // If anchor elements are not provided, create them without attaching them
      // to parents, so that the downloaded file names can be controlled.
      const jsonAnchor = this.modelJsonAnchor == null ?
          document.createElement('a') :
          this.modelJsonAnchor;
      jsonAnchor.download = this.modelJsonFileName;
      jsonAnchor.href = modelJsonURL;
      // Trigger downloads by evoking a click event on the download anchors.
      // When multiple downloads are started synchronously, Firefox will only
      // save the last one.
      await defer(() => jsonAnchor.dispatchEvent(new MouseEvent('click')));

      if (modelArtifacts.weightData != null) {
        const weightDataAnchor = this.weightDataAnchor == null ?
            document.createElement('a') :
            this.weightDataAnchor;
        weightDataAnchor.download = this.weightDataFileName;
        weightDataAnchor.href = weightsURL;
        await defer(
            () => weightDataAnchor.dispatchEvent(new MouseEvent('click')));
      }

      return {modelArtifactsInfo: getModelArtifactsInfoForJSON(modelArtifacts)};
    }
  }
}

class BrowserFiles implements IOHandler {
  private readonly jsonFile: File;
  private readonly weightsFiles: File[];

  constructor(files: File[]) {
    if (files == null || files.length < 1) {
      throw new Error(
          `When calling browserFiles, at least 1 file is required, ` +
          `but received ${files}`);
    }
    this.jsonFile = files[0];
    this.weightsFiles = files.slice(1);
  }

  async load(): Promise<ModelArtifacts> {
    return new Promise((resolve, reject) => {
      const jsonReader = new FileReader();
      jsonReader.onload = (event: Event) => {
        // tslint:disable-next-line:no-any
        const modelJSON = JSON.parse((event.target as any).result) as ModelJSON;

        const modelTopology = modelJSON.modelTopology;
        if (modelTopology == null) {
          reject(new Error(`modelTopology field is missing from file ${
              this.jsonFile.name}`));
          return;
        }

        const weightsManifest = modelJSON.weightsManifest;
        if (weightsManifest == null) {
          reject(new Error(`weightManifest field is missing from file ${
              this.jsonFile.name}`));
          return;
        }

        if (this.weightsFiles.length === 0) {
          resolve({modelTopology});
          return;
        }

        const modelArtifactsPromise = getModelArtifactsForJSON(
            modelJSON, (weightsManifest) => this.loadWeights(weightsManifest));
        resolve(modelArtifactsPromise);
      };

      jsonReader.onerror = error => reject(
          `Failed to read model topology and weights manifest JSON ` +
          `from file '${this.jsonFile.name}'. BrowserFiles supports loading ` +
          `Keras-style tf.Model artifacts only.`);
      jsonReader.readAsText(this.jsonFile);
    });
  }

  private loadWeights(weightsManifest: WeightsManifestConfig): Promise<[
    /* weightSpecs */ WeightsManifestEntry[], WeightData,
  ]> {
    const weightSpecs: WeightsManifestEntry[] = [];
    const paths: string[] = [];
    for (const entry of weightsManifest) {
      weightSpecs.push(...entry.weights);
      paths.push(...entry.paths);
    }

    const pathToFile: {[path: string]: File} =
        this.checkManifestAndWeightFiles(weightsManifest);

    const promises: Array<Promise<ArrayBuffer>> =
        paths.map(path => this.loadWeightsFile(path, pathToFile[path]));

    return Promise.all(promises).then(
        buffers => [weightSpecs, buffers]);
  }

  private loadWeightsFile(path: string, file: File): Promise<ArrayBuffer> {
    return new Promise((resolve, reject) => {
      const weightFileReader = new FileReader();
      weightFileReader.onload = (event: Event) => {
        // tslint:disable-next-line:no-any
        const weightData = (event.target as any).result as ArrayBuffer;
        resolve(weightData);
      };
      weightFileReader.onerror = error =>
          reject(`Failed to weights data from file of path '${path}'.`);
      weightFileReader.readAsArrayBuffer(file);
    });
  }

  /**
   * Check the compatibility between weights manifest and weight files.
   */
  private checkManifestAndWeightFiles(manifest: WeightsManifestConfig):
      {[path: string]: File} {
    const basenames: string[] = [];
    const fileNames = this.weightsFiles.map(file => basename(file.name));
    const pathToFile: {[path: string]: File} = {};
    for (const group of manifest) {
      group.paths.forEach(path => {
        const pathBasename = basename(path);
        if (basenames.indexOf(pathBasename) !== -1) {
          throw new Error(
              `Duplicate file basename found in weights manifest: ` +
              `'${pathBasename}'`);
        }
        basenames.push(pathBasename);
        if (fileNames.indexOf(pathBasename) === -1) {
          throw new Error(
              `Weight file with basename '${pathBasename}' is not provided.`);
        } else {
          pathToFile[path] = this.weightsFiles[fileNames.indexOf(pathBasename)];
        }
      });
    }

    if (basenames.length !== this.weightsFiles.length) {
      throw new Error(
          `Mismatch in the number of files in weights manifest ` +
          `(${basenames.length}) and the number of weight files provided ` +
          `(${this.weightsFiles.length}).`);
    }
    return pathToFile;
  }
}

export const browserDownloadsRouter: IORouter = (url: string|string[]) => {
  if (!env().getBool('IS_BROWSER')) {
    return null;
  } else {
    if (!Array.isArray(url) && url.startsWith(BrowserDownloads.URL_SCHEME)) {
      return browserDownloads(url.slice(BrowserDownloads.URL_SCHEME.length));
    } else {
      return null;
    }
  }
};
IORouterRegistry.registerSaveRouter(browserDownloadsRouter);

/**
 * Creates an IOHandler that triggers file downloads from the browser.
 *
 * The returned `IOHandler` instance can be used as model exporting methods such
 * as `tf.Model.save` and supports only saving.
 *
 * ```js
 * const model = tf.sequential();
 * model.add(tf.layers.dense(
 *     {units: 1, inputShape: [10], activation: 'sigmoid'}));
 * const saveResult = await model.save('downloads://mymodel');
 * // This will trigger downloading of two files:
 * //   'mymodel.json' and 'mymodel.weights.bin'.
 * console.log(saveResult);
 * ```
 *
 * @param fileNamePrefix Prefix name of the files to be downloaded. For use with
 *   `tf.Model`, `fileNamePrefix` should follow either of the following two
 *   formats:
 *   1. `null` or `undefined`, in which case the default file
 *      names will be used:
 *      - 'model.json' for the JSON file containing the model topology and
 *        weights manifest.
 *      - 'model.weights.bin' for the binary file containing the binary weight
 *        values.
 *   2. A single string or an Array of a single string, as the file name prefix.
 *      For example, if `'foo'` is provided, the downloaded JSON
 *      file and binary weights file will be named 'foo.json' and
 *      'foo.weights.bin', respectively.
 * @param config Additional configuration for triggering downloads.
 * @returns An instance of `BrowserDownloads` `IOHandler`.
 *
 * @doc {
 *   heading: 'Models',
 *   subheading: 'Loading',
 *   namespace: 'io',
 *   ignoreCI: true
 * }
 */
export function browserDownloads(fileNamePrefix = 'model'): IOHandler {
  return new BrowserDownloads(fileNamePrefix);
}

/**
 * Creates an IOHandler that loads model artifacts from user-selected files.
 *
 * This method can be used for loading from files such as user-selected files
 * in the browser.
 * When used in conjunction with `tf.loadLayersModel`, an instance of
 * `tf.LayersModel` (Keras-style) can be constructed from the loaded artifacts.
 *
 * ```js
 * // Note: This code snippet won't run properly without the actual file input
 * //   elements in the HTML DOM.
 *
 * // Suppose there are two HTML file input (`<input type="file" ...>`)
 * // elements.
 * const uploadJSONInput = document.getElementById('upload-json');
 * const uploadWeightsInput = document.getElementById('upload-weights');
 * const model = await tf.loadLayersModel(tf.io.browserFiles(
 *     [uploadJSONInput.files[0], uploadWeightsInput.files[0]]));
 * ```
 *
 * @param files `File`s to load from. Currently, this function supports only
 *   loading from files that contain Keras-style models (i.e., `tf.Model`s), for
 *   which an `Array` of `File`s is expected (in that order):
 *   - A JSON file containing the model topology and weight manifest.
 *   - Optionally, one or more binary files containing the binary weights.
 *     These files must have names that match the paths in the `weightsManifest`
 *     contained by the aforementioned JSON file, or errors will be thrown
 *     during loading. These weights files have the same format as the ones
 *     generated by `tensorflowjs_converter` that comes with the `tensorflowjs`
 *     Python PIP package. If no weights files are provided, only the model
 *     topology will be loaded from the JSON file above.
 * @returns An instance of `Files` `IOHandler`.
 *
 * @doc {
 *   heading: 'Models',
 *   subheading: 'Loading',
 *   namespace: 'io',
 *   ignoreCI: true
 * }
 */
export function browserFiles(files: File[]): IOHandler {
  return new BrowserFiles(files);
}<|MERGE_RESOLUTION|>--- conflicted
+++ resolved
@@ -26,10 +26,7 @@
 import {basename, getModelArtifactsForJSON, getModelArtifactsInfoForJSON, getModelJSONForModelArtifacts} from './io_utils';
 import {IORouter, IORouterRegistry} from './router_registry';
 import {IOHandler, ModelArtifacts, ModelJSON, SaveResult, WeightData, WeightsManifestConfig, WeightsManifestEntry} from './types';
-<<<<<<< HEAD
-=======
 import {CompositeArrayBuffer} from './composite_array_buffer';
->>>>>>> db099a49
 
 const DEFAULT_FILE_NAME_PREFIX = 'model';
 const DEFAULT_JSON_EXTENSION_NAME = '.json';
@@ -77,11 +74,7 @@
 
     // TODO(mattsoulanille): Support saving models over 2GB that exceed
     // Chrome's ArrayBuffer size limit.
-<<<<<<< HEAD
-    const weightBuffer = concatenateArrayBuffers(modelArtifacts.weightData);
-=======
     const weightBuffer = CompositeArrayBuffer.join(modelArtifacts.weightData);
->>>>>>> db099a49
 
     const weightsURL = window.URL.createObjectURL(new Blob(
         [weightBuffer], {type: 'application/octet-stream'}));
