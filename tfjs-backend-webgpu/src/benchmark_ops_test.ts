/**
 * @license
 * Copyright 2019 Google LLC. All Rights Reserved.
 * Licensed under the Apache License, Version 2.0 (the "License");
 * you may not use this file except in compliance with the License.
 * You may obtain a copy of the License at
 *
 * http://www.apache.org/licenses/LICENSE-2.0
 *
 * Unless required by applicable law or agreed to in writing, software
 * distributed under the License is distributed on an "AS IS" BASIS,
 * WITHOUT WARRANTIES OR CONDITIONS OF ANY KIND, either express or implied.
 * See the License for the specific language governing permissions and
 * limitations under the License.
 * =============================================================================
 */

import * as posenet from '@tensorflow-models/posenet';
import * as tf from '@tensorflow/tfjs-core';

import {benchmarkAndLog, describeWebGPU} from './test_util';

const getInputInfo = (inputs: tf.Tensor[]) => {
  const shapes = inputs.map(input => input.shape);
  let info = '';
  for (let i = 0; i < shapes.length; i++) {
    info += ` [${shapes[i].join(',')}]`;
  }
  return info;
};

describeWebGPU('Ops benchmarks', () => {
  beforeEach(() => {
    tf.setBackend('webgl');
    jasmine.DEFAULT_TIMEOUT_INTERVAL = 999999999;
  });

  fit('argMax', async () => {
    const doTest = async (axis: number) => {
      const a = tf.randomNormal([100, 100, 100]);

      await benchmarkAndLog(`argMax axis=${axis}${getInputInfo([a])}`, () => {
        return tf.argMax(a, axis);
      });
    };

    await doTest(0);
    tf.setBackend('webgl');
    await doTest(1);
    tf.setBackend('webgl');
    await doTest(2);
  });

  fit('matMul', async () => {
    const a = tf.randomNormal([500, 500]);
    const b = tf.randomNormal([500, 500]);

    await benchmarkAndLog(
        `matMul${getInputInfo([a, b])}`, () => tf.matMul(a, b));
  });

  fit('add', async () => {
    const a = tf.randomNormal([1, 65, 65, 256]);
    const b = tf.randomNormal([1, 65, 65, 256]);

    await benchmarkAndLog(`add${getInputInfo([a, b])}`, () => tf.add(a, b));
  });

  fit('add', async () => {
    const a = tf.randomNormal([1, 129, 129, 64]);
    const b = tf.randomNormal([64]);

    await benchmarkAndLog(`add${getInputInfo([a, b])}`, () => tf.add(a, b));
  });

  fit('conv2d', async () => {
    const a = tf.randomNormal<tf.Rank.R4>([1, 128, 128, 4]);
    const b = tf.randomNormal<tf.Rank.R4>([25, 25, 4, 4]);

    await benchmarkAndLog(
        `conv2d${getInputInfo([a, b])}`, () => tf.conv2d(a, b, 1, 'same'));
  });

  fit('conv2d', async () => {
    const a = tf.randomNormal<tf.Rank.R4>([1, 263, 263, 3]);
    const b = tf.randomNormal<tf.Rank.R4>([7, 7, 3, 64]);

    await benchmarkAndLog(
        `conv2d${getInputInfo([a, b])}`, () => tf.conv2d(a, b, 1, 'same'));
  });

<<<<<<< HEAD
  fit('relu', async () => {
    const a = tf.randomNormal([1, 129, 129, 64]);

    await benchmarkAndLog(`relu${getInputInfo([a])}`, () => tf.relu(a));
  });

  fit('pad', async () => {
    const a = tf.randomNormal([1, 129, 129, 64]);

    await benchmarkAndLog(
        `pad${getInputInfo([a])}`,
        () => tf.pad(a, [[0, 1], [0, 1], [0, 1], [0, 1]]));
  });

  fit('maxpool', async () => {
    const a = tf.randomNormal<tf.Rank.R4>([1, 131, 131, 64]);

    await benchmarkAndLog(
        `maxPool${getInputInfo([a])}`, () => tf.maxPool(a, 2, 1, 'same'));
  });

  fit('posenet', async () => {
    const posenetModel = await posenet.load({
      architecture: 'ResNet50',
      outputStride: 32,
      inputResolution: 257,
      quantBytes: 2
    });
    const image = tf.zeros([257, 257, 3]) as tf.Tensor3D;

    await benchmarkAndLog('posenet', async () => {
      const pose = await posenetModel.estimateSinglePose(image);
      return pose;
    }, null, false, 10);
  }, 100000000000000000);

  afterAll(() => {
    console.log('DONE');

    function download(filename: string, text: string) {
      const element = document.createElement('a');
      element.setAttribute(
          'href', 'data:text/plain;charset=utf-8,' + encodeURIComponent(text));
      element.setAttribute('download', filename);

      element.style.display = 'none';
      document.body.appendChild(element);

      element.click();

      document.body.removeChild(element);
    }

    // Start file download.
    const dateObj = new Date();
    let date = dateObj.getDate().toString();
    if (date.length === 1) {
      date = `0${date}`;
    }

    download(
        `${('0' + ((dateObj.getMonth() + 1).toString())).slice(-2)}_${date}_${
            dateObj.getFullYear()}.json`,
        JSON.stringify(window.records));
  });

  // fit('depthwiseconv2d', async () => {
  //   const x = tf.randomNormal<tf.Rank.R4>([1, 128, 128, 1]);
  //   const w = tf.tensor4d(
  //       [0.303873, 0.229223, 0.144333, 0.803373],
  //       [2, 2, 1, 1],
  //   );

  //   await time(() => tf.depthwiseConv2d(x, w, 1, 'valid'));
  // });
=======
  it('maxPool', async () => {
    const x = tf.randomNormal<tf.Rank.R4>([1, 131, 131, 64]);

    await time(() => tf.maxPool(x, 2, 1, 'same'));
  });

>>>>>>> f6acc9a3
});<|MERGE_RESOLUTION|>--- conflicted
+++ resolved
@@ -89,7 +89,6 @@
         `conv2d${getInputInfo([a, b])}`, () => tf.conv2d(a, b, 1, 'same'));
   });
 
-<<<<<<< HEAD
   fit('relu', async () => {
     const a = tf.randomNormal([1, 129, 129, 64]);
 
@@ -165,12 +164,10 @@
 
   //   await time(() => tf.depthwiseConv2d(x, w, 1, 'valid'));
   // });
-=======
-  it('maxPool', async () => {
-    const x = tf.randomNormal<tf.Rank.R4>([1, 131, 131, 64]);
 
-    await time(() => tf.maxPool(x, 2, 1, 'same'));
-  });
+  // fit('maxPool', async () => {
+  //   const x = tf.randomNormal<tf.Rank.R4>([1, 131, 131, 64]);
 
->>>>>>> f6acc9a3
+  //   await time(() => tf.maxPool(x, 2, 1, 'same'));
+  // });
 });